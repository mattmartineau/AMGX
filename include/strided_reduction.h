--- conflicted
+++ resolved
@@ -711,12 +711,7 @@
     const int n_blocks = std::min(  (long long int) 13 * 2, (N - 1) / (n_items_per_thread * cta_size) + 1   ); //just one wave of blocks
     const int out_size = n_blocks * STRIDE;
     scalar_out *out_d = 0;
-<<<<<<< HEAD
-    cudaMallocAsync((void **) &out_d, out_size * sizeof(scalar_out), 0);
-    cudaStreamSynchronize(0);
-=======
-    amgx::thrust::global_thread_handle::cudaMalloc((void **) &out_d, out_size * sizeof(scalar_out));
->>>>>>> a930852c
+    amgx::memory::cudaMalloc((void **) &out_d, out_size * sizeof(scalar_out));
     cudaMemset(out_d, 0, out_size * sizeof(scalar_out));
     cudaFuncSetCacheConfig(strided_reduction<STRIDE, cta_size, 32, 16, op_sum, scalar_t, scalar_out, TRANSFORM>, cudaFuncCachePreferL1);
     strided_reduction<STRIDE, cta_size, 32, 16, op_sum, scalar_t, scalar_out, TRANSFORM> <<< n_blocks, cta_size, 0, amgx::thrust::global_thread_handle::get_stream()>>>(in_d, N, out_d, tx);
@@ -724,11 +719,7 @@
     strided_reduction_collect_partials<scalar_out, STRIDE, 32, op_sum> <<< 1, 32, 0, amgx::thrust::global_thread_handle::get_stream()>>>(out_d, out_d, n_blocks);
     cudaCheckError();
     cudaMemcpy(out_host, out_d, STRIDE * sizeof(scalar_out), cudaMemcpyDeviceToHost);
-<<<<<<< HEAD
-    cudaFreeAsync((void *) out_d, 0);
-=======
-    amgx::thrust::global_thread_handle::cudaFreeAsync((void *) out_d);
->>>>>>> a930852c
+    amgx::memory::cudaFreeAsync((void *) out_d);
 }
 
 template< class scalar_t, class scalar_out, class TRANSFORM, bool real>
