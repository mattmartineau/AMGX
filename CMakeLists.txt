--- conflicted
+++ resolved
@@ -237,50 +237,22 @@
 
 ENDIF()
 
-# Add the CXX flags to the host set of CUDA flags
-<<<<<<< HEAD
-SET(CUDA_NVCC_FLAGS ${CUDA_NVCC_FLAGS} -Xcompiler "${CMAKE_CXX_FLAGS}")
-
-# WARNING: the placement of the following two if statements is important, they have to come after
-# FIND_PACKAGE(CUDA) and before create list of all sources/objects in amgx. Since the scripts used
-# to compile CUDA are generated at configure time. This means that the scripts are generated based
-# on the values of variables at the point of call (the two phases of cmake are configure then generate).
-
-#include magma
-if (MAGMA_ROOT_DIR)
-  set(CUDA_NVCC_FLAGS ${CUDA_NVCC_FLAGS} -DAMGX_USE_MAGMA)
-  CUDA_INCLUDE_DIRECTORIES(${MAGMA_ROOT_DIR}/include)
-  set(magma_libs ${MAGMA_ROOT_DIR}/lib/libmagma.a)
-endif(MAGMA_ROOT_DIR)
-#include lapack (MKL)
-if (MKL_ROOT_DIR)
-  set(CUDA_NVCC_FLAGS ${CUDA_NVCC_FLAGS} -DAMGX_USE_LAPACK)
-  CUDA_INCLUDE_DIRECTORIES(${MKL_ROOT_DIR}/include)
-  #WARNING: MKL link line flags vary significantly (please double check http://software.intel.com/en-us/articles/intel-mkl-link-line-advisor)
-  set(mkl_libs -Wl,--start-group ${MKL_ROOT_DIR}/lib/intel64/libmkl_intel_lp64.a ${MKL_ROOT_DIR}/lib/intel64/libmkl_gnu_thread.a ${MKL_ROOT_DIR}/lib/intel64/libmkl_core.a -Wl,--end-group -lpthread -fopenmp)
-endif(MKL_ROOT_DIR)
-
 # We depend on a specific version of thrust now so include the submodule
 add_subdirectory("thrust")
 find_package(Thrust REQUIRED CONFIG)
 thrust_create_target(Thrust)
 
-set(CUDA_NVCC_FLAGS ${CUDA_NVCC_FLAGS} -DTHRUST_CUB_WRAPPED_NAMESPACE=amgx)
-=======
+# Add the CXX flags to the host set of CUDA flags
 string(REPLACE ";" " " CMAKE_C_FLAGS "${CMAKE_C_FLAGS}")
 string(REPLACE ";" " " CMAKE_CXX_FLAGS "${CMAKE_CXX_FLAGS}")
 SET(CUDA_NVCC_FLAGS ${CUDA_NVCC_FLAGS} -Xcompiler ${CMAKE_CXX_FLAGS})
->>>>>>> 888c206e
 
 add_library(amgx_libs OBJECT "")
 
 add_subdirectory("src")
 
-<<<<<<< HEAD
 target_link_libraries(amgx_libs Thrust)
 
-=======
->>>>>>> 888c206e
 # set arch for main libs target
 set_target_properties(amgx_libs PROPERTIES CUDA_ARCHITECTURES "${CUDA_ARCH}")
 
@@ -312,21 +284,6 @@
     target_link_libraries(amgxsh MPI::MPI_CXX)
 endif(MPI_FOUND)
 
-<<<<<<< HEAD
-#link magma
-if (MAGMA_ROOT_DIR)
-  target_link_libraries(amgx   ${magma_libs})
-  target_link_libraries(amgxsh ${magma_libs})
-endif(MAGMA_ROOT_DIR)
-
-#link lapack (MKL)
-if (MKL_ROOT_DIR)
-  target_link_libraries(amgx   ${mkl_libs} )
-  target_link_libraries(amgxsh ${mkl_libs})
-endif(MKL_ROOT_DIR)
-
-=======
->>>>>>> 888c206e
 # set arch for main libs
 
 set_target_properties(amgx PROPERTIES CUDA_ARCHITECTURES "${CUDA_ARCH}")
