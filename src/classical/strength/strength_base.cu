--- conflicted
+++ resolved
@@ -217,25 +217,22 @@
     // One warp works on each row and hence one iteration handles
     // num_warps*numBlock rows. This means atomicAdd() is inevitable.
     const int num_warps = kCtaSize / 32;
-<<<<<<< HEAD
     const int num_rows_per_iter = num_warps * gridDim.x;
-    __shared__ ValueType smem[kCtaSize];
-    __shared__ ValueType s_diag[num_warps];
-    __shared__ ValueType s_threshold[num_warps];
-=======
     __shared__ volatile ValueType smem[kCtaSize];
     __shared__ volatile ValueType s_diag[num_warps];
     __shared__ volatile ValueType s_threshold[num_warps];
->>>>>>> 74175ee7
     const int warpId = threadIdx.x / 32;
     const int laneId = threadIdx.x % 32;
-    int aRowId = blockIdx.x * blockDim.x + threadIdx.x;
-
-    if (aRowId < A_num_rows)
+
+    for ( int aRowId = blockIdx.x * num_warps + warpId ; aRowId < A_num_rows ;
+            aRowId += num_rows_per_iter )
     {
         ValueType minVal(0), maxVal(0);
 
-        ValueType diag = ValueType(0);
+        if ( laneId == 0 ) // Reset the diagonal
+        {
+            s_diag[warpId] = ValueType(0);
+        }
 
         utils::syncwarp();
 
@@ -248,6 +245,151 @@
         const int aRowBegin = A_rows[aRowId  ];
         const int aRowEnd   = A_rows[aRowId + 1];
 
+        for ( IndexType aRowIt = aRowBegin + laneId ; utils::any( aRowIt < aRowEnd ) ;
+                aRowIt += 32 )
+        {
+            IndexType aColId = aRowIt < aRowEnd ? A_cols[aRowIt] : -1;
+            ValueType aValue = aRowIt < aRowEnd ? A_vals[aRowIt] : ValueType(0);
+
+            if ( aColId == aRowId ) // only one thread evaluates to true.
+            {
+                s_diag[warpId] = aValue;
+            }
+
+            bool is_off_diagonal = aRowIt < aRowEnd && aColId != aRowId;
+
+            if ( is_off_diagonal )
+            {
+                minVal = min( minVal, aValue );
+                maxVal = max( maxVal, aValue );
+            }
+        }
+
+        // init weights[] with a random number
+        if ( laneId == 0 )
+        {
+            if ( singleGPU )
+            {
+                atomicAdd( &weights[aRowId], ourHash(aRowId) );
+            }
+            else
+            {
+                atomicAdd( &weights[aRowId], ourHash( (int) base_index + aRowId) );
+            }
+        }
+
+        utils::syncwarp();
+
+        // Big assumption: diag and off-diag always have the opposite sign.
+        // If diag entry is negative, then all off-diag entries must be positive.
+        // This means max off-diag is to be used to compute the threshold.
+        // If diag entry is positve, the min off-diag is used instead.
+        if ( s_diag[warpId] < ValueType(0) )
+        {
+            smem[threadIdx.x] = maxVal;
+
+            utils::syncwarp();
+
+#pragma unroll
+            for ( int offset = 16 ; offset > 0 ; offset /= 2 )
+            {
+                if ( laneId < offset )
+                {
+                    smem[threadIdx.x] = maxVal = max( maxVal, smem[threadIdx.x + offset] );
+                }
+                utils::syncwarp();
+            }
+        }
+        else
+        {
+            smem[threadIdx.x] = minVal;
+
+            utils::syncwarp();
+
+#pragma unroll
+            for ( int offset = 16 ; offset > 0 ; offset /= 2 )
+            {
+                if ( laneId < offset )
+                {
+                    smem[threadIdx.x] = minVal = min( minVal, smem[threadIdx.x + offset] );
+                }
+                utils::syncwarp();
+            }
+        }
+
+        if ( laneId == 0 )
+        {
+            // If laneId=0, then maxVal or minVal is in smem[threadIdx.x].
+            s_threshold[warpId] = smem[threadIdx.x] * alpha;
+        }
+
+        utils::syncwarp();
+
+        // sum of the column of S
+        for ( IndexType aRowIt = aRowBegin + laneId ; utils::any( aRowIt < aRowEnd ) ;
+                aRowIt += 32 )
+        {
+            IndexType aColId = aRowIt < aRowEnd ? A_cols[aRowIt] : -1;
+            ValueType aValue = aRowIt < aRowEnd ? A_vals[aRowIt] : ValueType(0);
+            bool is_strongly_connected = false;
+
+            if (max_row_sum < 1.0 && rowSum > max_row_sum)
+            {
+                is_strongly_connected = false;
+            }
+            else
+            {
+                bool is_off_diagonal = aRowIt < aRowEnd && aColId != aRowId;
+                is_strongly_connected = is_off_diagonal &&
+                                        stronglyConnectedAHat( aValue, s_threshold[warpId], s_diag[warpId] );
+            }
+
+            if ( is_strongly_connected && aRowIt < aRowEnd && aColId < A_num_rows)
+            {
+                atomicAdd( &weights[aColId], 1.0f );
+            }
+
+            if ( aRowIt < aRowEnd )
+            {
+                s_con[aRowIt] = is_strongly_connected;
+            }
+        }
+    }
+}
+
+/*************************************************************************
+* Computes the strength matrix and the connection weights (device)
+************************************************************************/
+template< typename IndexType, typename ValueType, int kCtaSize, bool singleGPU >
+__global__
+void computeStrongConnectionsAndWeightsKernel_opt( const IndexType *A_rows,
+        const IndexType *A_cols,
+        const ValueType *A_vals,
+        int A_num_rows,
+        bool *s_con,
+        float *weights,
+        ValueType alpha,
+        ValueType *row_sum,
+        const double max_row_sum,
+        int64_t base_index)
+{
+    const int aRowId = blockIdx.x * blockDim.x + threadIdx.x;
+
+    if (aRowId < A_num_rows)
+    {
+        ValueType minVal(0), maxVal(0);
+
+        ValueType diag = ValueType(0);
+
+        // Row sum
+        ValueType rowSum = -1.0;
+
+        if (max_row_sum < 1.0) { rowSum = row_sum[aRowId]; }
+
+        // get diagonal, min/max off-diagonals
+        const int aRowBegin = A_rows[aRowId  ];
+        const int aRowEnd   = A_rows[aRowId + 1];
+
         for ( IndexType aRowIt = aRowBegin; aRowIt < aRowEnd ; ++aRowIt)
         {
             IndexType aColId = A_cols[aRowIt];
@@ -273,8 +415,6 @@
         {
             atomicAdd(&weights[aRowId], ourHash( (int) base_index + aRowId));
         }
-
-        utils::syncwarp();
 
         // Big assumption: diag and off-diag always have the opposite sign.
         // If diag entry is negative, then all off-diag entries must be positive.
@@ -283,52 +423,12 @@
         ValueType threshold;
         if ( diag < ValueType(0) )
         {
-<<<<<<< HEAD
-            smem[threadIdx.x] = maxVal;
-
-            utils::syncwarp();
-
-#pragma unroll
-            for ( int offset = 16 ; offset > 0 ; offset /= 2 )
-            {
-                if ( laneId < offset )
-                {
-                    smem[threadIdx.x] = maxVal = max( maxVal, smem[threadIdx.x + offset] );
-                }
-                utils::syncwarp();
-            }
+            threshold = maxVal*alpha;
         }
         else
         {
-            smem[threadIdx.x] = minVal;
-
-            utils::syncwarp();
-
-#pragma unroll
-            for ( int offset = 16 ; offset > 0 ; offset /= 2 )
-            {
-                if ( laneId < offset )
-                {
-                    smem[threadIdx.x] = minVal = min( minVal, smem[threadIdx.x + offset] );
-                }
-                utils::syncwarp();
-            }
-        }
-
-        if ( laneId == 0 )
-        {
-            // If laneId=0, then maxVal or minVal is in smem[threadIdx.x].
-            s_threshold[warpId] = smem[threadIdx.x] * alpha;
-=======
-            threshold = maxVal*alpha;
-        }
-        else
-        {
             threshold = minVal*alpha;
->>>>>>> 74175ee7
-        }
-
-        utils::syncwarp();
+        }
 
         // sum of the column of S
         for ( IndexType aRowIt = aRowBegin;  aRowIt < aRowEnd ; ++aRowIt)
@@ -444,32 +544,64 @@
 
     if (A.get_num_rows() > 0)
     {
-        if (A.is_matrix_singleGPU())
-            computeStrongConnectionsAndWeightsKernel<IndexType, ValueType, blockSize, true>
-            <<< numBlocks, blockSize>>>(
-                A.row_offsets.raw(),
-                A.col_indices.raw(),
-                A.values.raw(),
-                A.get_num_rows(),
-                s_con.raw(),
-                weights.raw(),
-                this->alpha,
-                compute_row_sum ? sums_ptr.raw() : NULL,
-                max_row_sum,
-                0);
+        if(use_opt_kernels)
+        {
+            if (A.is_matrix_singleGPU())
+                computeStrongConnectionsAndWeightsKernel_opt<IndexType, ValueType, blockSize, true>
+                    <<< numBlocks, blockSize>>>(
+                            A.row_offsets.raw(),
+                            A.col_indices.raw(),
+                            A.values.raw(),
+                            A.get_num_rows(),
+                            s_con.raw(),
+                            weights.raw(),
+                            this->alpha,
+                            compute_row_sum ? sums_ptr.raw() : NULL,
+                            max_row_sum,
+                            0);
+            else
+                computeStrongConnectionsAndWeightsKernel_opt<IndexType, ValueType, blockSize, false>
+                    <<< numBlocks, blockSize>>>(
+                            A.row_offsets.raw(),
+                            A.col_indices.raw(),
+                            A.values.raw(),
+                            A.get_num_rows(),
+                            s_con.raw(),
+                            weights.raw(),
+                            this->alpha,
+                            compute_row_sum ? sums_ptr.raw() : NULL,
+                            max_row_sum,
+                            A.manager->base_index());
+        }
         else
-            computeStrongConnectionsAndWeightsKernel<IndexType, ValueType, blockSize, false>
-            <<< numBlocks, blockSize>>>(
-                A.row_offsets.raw(),
-                A.col_indices.raw(),
-                A.values.raw(),
-                A.get_num_rows(),
-                s_con.raw(),
-                weights.raw(),
-                this->alpha,
-                compute_row_sum ? sums_ptr.raw() : NULL,
-                max_row_sum,
-                A.manager->base_index());
+        {
+            if (A.is_matrix_singleGPU())
+                computeStrongConnectionsAndWeightsKernel<IndexType, ValueType, blockSize, true>
+                    <<< numBlocks, blockSize>>>(
+                            A.row_offsets.raw(),
+                            A.col_indices.raw(),
+                            A.values.raw(),
+                            A.get_num_rows(),
+                            s_con.raw(),
+                            weights.raw(),
+                            this->alpha,
+                            compute_row_sum ? sums_ptr.raw() : NULL,
+                            max_row_sum,
+                            0);
+            else
+                computeStrongConnectionsAndWeightsKernel<IndexType, ValueType, blockSize, false>
+                    <<< numBlocks, blockSize>>>(
+                            A.row_offsets.raw(),
+                            A.col_indices.raw(),
+                            A.values.raw(),
+                            A.get_num_rows(),
+                            s_con.raw(),
+                            weights.raw(),
+                            this->alpha,
+                            compute_row_sum ? sums_ptr.raw() : NULL,
+                            max_row_sum,
+                            A.manager->base_index());
+        }
     }
 
     if (!A.is_matrix_singleGPU() && A.currentView() == OWNED)
