/* Copyright (c) 2011-2017, NVIDIA CORPORATION. All rights reserved.
 *
 * Redistribution and use in source and binary forms, with or without
 * modification, are permitted provided that the following conditions
 * are met:
 *  * Redistributions of source code must retain the above copyright
 *    notice, this list of conditions and the following disclaimer.
 *  * Redistributions in binary form must reproduce the above copyright
 *    notice, this list of conditions and the following disclaimer in the
 *    documentation and/or other materials provided with the distribution.
 *  * Neither the name of NVIDIA CORPORATION nor the names of its
 *    contributors may be used to endorse or promote products derived
 *    from this software without specific prior written permission.
 *
 * THIS SOFTWARE IS PROVIDED BY THE COPYRIGHT HOLDERS ``AS IS'' AND ANY
 * EXPRESS OR IMPLIED WARRANTIES, INCLUDING, BUT NOT LIMITED TO, THE
 * IMPLIED WARRANTIES OF MERCHANTABILITY AND FITNESS FOR A PARTICULAR
 * PURPOSE ARE DISCLAIMED.  IN NO EVENT SHALL THE COPYRIGHT OWNER OR
 * CONTRIBUTORS BE LIABLE FOR ANY DIRECT, INDIRECT, INCIDENTAL, SPECIAL,
 * EXEMPLARY, OR CONSEQUENTIAL DAMAGES (INCLUDING, BUT NOT LIMITED TO,
 * PROCUREMENT OF SUBSTITUTE GOODS OR SERVICES; LOSS OF USE, DATA, OR
 * PROFITS; OR BUSINESS INTERRUPTION) HOWEVER CAUSED AND ON ANY THEORY
 * OF LIABILITY, WHETHER IN CONTRACT, STRICT LIABILITY, OR TORT
 * (INCLUDING NEGLIGENCE OR OTHERWISE) ARISING IN ANY WAY OUT OF THE USE
 * OF THIS SOFTWARE, EVEN IF ADVISED OF THE POSSIBILITY OF SUCH DAMAGE.
 */

#include <fstream>
#include <cutil.h>
#include <types.h>
#include <classical/strength/ahat.h>
#include <classical/strength/all.h>
#include <thrust/detail/integer_traits.h>
#include <float.h>
#include <specific_spmv.h>
#include <sm_utils.inl>

#include <thrust/iterator/transform_iterator.h>
#include <thrust/transform.h>
#include <thrust/logical.h>

/*
* Note:
* This implementation assumes that off-diag entries all have the opposite sign
* comparing to the diag entry. This is true for most practical cases.
* It would even work if the offending off-diag entries are just a few.
* But if there are many off-diag entries violate this assumption,
* the interpolation based on this strength would be inaccurate.
* This is explained in "Intro to Algebraic multigrid" by K. Stuben.
*/


namespace amgx
{

template< typename T_Config >
Strength_BaseBase<T_Config>::Strength_BaseBase(AMG_Config &cfg,
        const std::string &cfg_scope)
{
    alpha = cfg.AMG_Config::template getParameter<double>("strength_threshold", cfg_scope);
}

/*************************************************************************
* "random" hash function for both device and host
************************************************************************/
__host__ __device__ __forceinline__
static float ourHash(const int i)
{
    unsigned int a = i;
    a = (a + 0x7ed55d16) + (a << 12);
    a = (a ^ 0xc761c23c) + (a >> 19);
    a = (a + 0x165667b1) + (a << 5);
    a = (a ^ 0xd3a2646c) + (a << 9);
    a = (a + 0xfd7046c5) + (a << 3);
    a = (a ^ 0xb55a4f09) + (a >> 16);
    return (a ^ 0x4a51e590) / (float)UINT_MAX;
}

/*************************************************************************
* Computes the strength matrix and the connection weights
* Described in \S 4.1 of:
* "Reducing complexity in parallel algebraic multigrid preconditioners"
*
************************************************************************/
template <AMGX_VecPrecision t_vecPrec, AMGX_MatPrecision t_matPrec,
          AMGX_IndPrecision t_indPrec>
void
Strength_Base<TemplateConfig<AMGX_host, t_vecPrec, t_matPrec, t_indPrec> >::
computeStrongConnectionsAndWeights_1x1(Matrix_h &A,
                                       BVector &s_con,
                                       FVector &weights,
                                       const double max_row_sum)
{
    bool compute_row_sum = (max_row_sum < 1.0);
    VVector sums_ptr;

    // get the (normalised) row sums
    if (compute_row_sum)
    {
        sums_ptr.resize(A.get_num_rows());
        weightedRowSum(A, sums_ptr);
        cudaCheckError();
    }

    // get min/max off-diag, depending on sign of diagonal
    for (int row = 0; row < A.get_num_rows(); row++)
    {
        ValueType diag(0), minVal(0), maxVal(0);
        ValueType row_sum = compute_row_sum ? sums_ptr[row] : -1;
        int rowEnd = A.row_offsets[row + 1];

        for (int j = A.row_offsets[row]; j < rowEnd; j++)
        {
            int col = A.col_indices[j];
            ValueType val = A.values[j];

            if (col == row)
            {
                diag = val;
            }
            else
            {
                minVal = std::min(minVal, val);
                maxVal = std::max(maxVal, val);
            }
        }

        //set the threshold for being strongly connected
        ValueType threshold = (diag < 0) ? maxVal : minVal;
        threshold *= this->alpha;

        //initialize the weight to a small random number
        if (A.is_matrix_singleGPU())
        {
            weights[row] += ourHash(row);
        }
        else
        {
            weights[row] += ourHash((int)A.manager->base_index() + row);
        }

        // sum the column of S - # of points that strongly connect to me
        for (int j = A.row_offsets[row]; j < rowEnd; j++)
        {
            bool is_strongly_connected = false;

            if (compute_row_sum && row_sum > max_row_sum)
            {
                is_strongly_connected = false;
            }
            else
                is_strongly_connected =
                    this->strongly_connected(A.values[j], threshold, diag);

            int col = A.col_indices[j];
            s_con[j] = (col != row) && is_strongly_connected;
            weights[A.col_indices[j]] += s_con[j] ? 1. : 0.;
        }
    }
}


template <AMGX_VecPrecision t_vecPrec, AMGX_MatPrecision t_matPrec,
          AMGX_IndPrecision t_indPrec>
void
Strength_Base<TemplateConfig<AMGX_host, t_vecPrec, t_matPrec, t_indPrec> >::
computeWeights_1x1(Matrix_h &S,
                   FVector &weights)
{
    for (int row = 0; row < S.get_num_rows(); row++)
    {
        //initialize the weight to a small random number
        if (S.is_matrix_singleGPU())
        {
            weights[row] += ourHash(row);
        }
        else
        {
            weights[row] += ourHash(S.manager->base_index() + row);
        }

        int rowEnd = S.row_offsets[row + 1];

        for (int j = S.row_offsets[row]; j < rowEnd; j++)
        {
            int col = S.col_indices[j];

            if (col != row) { weights[col] += 1.; }
        }
    }
}


template <typename ValueType>
__device__
bool stronglyConnectedAHat(ValueType value, ValueType threshold, ValueType diag)
{
    return (diag < ValueType(0)) ? value > threshold : value < threshold;
}

/*************************************************************************
* Computes the strength matrix and the connection weights (device)
************************************************************************/
template< typename IndexType, typename ValueType, int kCtaSize, bool singleGPU >
__global__
void computeStrongConnectionsAndWeightsKernel( const IndexType *A_rows,
        const IndexType *A_cols,
        const ValueType *A_vals,
        int A_num_rows,
        bool *s_con,
        float *weights,
        ValueType alpha,
        ValueType *row_sum,
        const double max_row_sum,
        int64_t base_index)
{
    // One warp works on each row and hence one iteration handles
    // num_warps*numBlock rows. This means atomicAdd() is inevitable.
    const int num_warps = kCtaSize / 32;
    const int num_rows_per_iter = num_warps * gridDim.x;
    __shared__ volatile ValueType smem[kCtaSize];
    __shared__ volatile ValueType s_diag[num_warps];
    __shared__ volatile ValueType s_threshold[num_warps];
    const int warpId = threadIdx.x / 32;
    const int laneId = threadIdx.x % 32;

    for ( int aRowId = blockIdx.x * num_warps + warpId ; aRowId < A_num_rows ;
            aRowId += num_rows_per_iter )
    {
        ValueType minVal(0), maxVal(0);

        if ( laneId == 0 ) // Reset the diagonal
        {
            s_diag[warpId] = ValueType(0);
        }

        utils::syncwarp();

        // Row sum
        ValueType rowSum = -1.0;

        if (max_row_sum < 1.0) { rowSum = row_sum[aRowId]; }

        // get diagonal, min/max off-diagonals
        const int aRowBegin = A_rows[aRowId  ];
        const int aRowEnd   = A_rows[aRowId + 1];

        for ( IndexType aRowIt = aRowBegin + laneId ; utils::any( aRowIt < aRowEnd ) ;
                aRowIt += 32 )
        {
            IndexType aColId = aRowIt < aRowEnd ? A_cols[aRowIt] : -1;
            ValueType aValue = aRowIt < aRowEnd ? A_vals[aRowIt] : ValueType(0);

            if ( aColId == aRowId ) // only one thread evaluates to true.
            {
                s_diag[warpId] = aValue;
            }

            bool is_off_diagonal = aRowIt < aRowEnd && aColId != aRowId;

            if ( is_off_diagonal )
            {
                minVal = min( minVal, aValue );
                maxVal = max( maxVal, aValue );
            }
        }

        // init weights[] with a random number
        if ( laneId == 0 )
        {
            if ( singleGPU )
            {
                atomicAdd( &weights[aRowId], ourHash(aRowId) );
            }
            else
            {
                atomicAdd( &weights[aRowId], ourHash( (int) base_index + aRowId) );
            }
        }

        utils::syncwarp();

        // Big assumption: diag and off-diag always have the opposite sign.
        // If diag entry is negative, then all off-diag entries must be positive.
        // This means max off-diag is to be used to compute the threshold.
        // If diag entry is positve, the min off-diag is used instead.
        if ( s_diag[warpId] < ValueType(0) )
        {
            smem[threadIdx.x] = maxVal;

            utils::syncwarp();

#pragma unroll
            for ( int offset = 16 ; offset > 0 ; offset /= 2 )
            {
                if ( laneId < offset )
                {
                    smem[threadIdx.x] = maxVal = max( maxVal, smem[threadIdx.x + offset] );
                }
                utils::syncwarp();
            }
        }
        else
        {
            smem[threadIdx.x] = minVal;

            utils::syncwarp();

#pragma unroll
            for ( int offset = 16 ; offset > 0 ; offset /= 2 )
            {
                if ( laneId < offset )
                {
                    smem[threadIdx.x] = minVal = min( minVal, smem[threadIdx.x + offset] );
                }
                utils::syncwarp();
            }
        }

        if ( laneId == 0 )
        {
            // If laneId=0, then maxVal or minVal is in smem[threadIdx.x].
            s_threshold[warpId] = smem[threadIdx.x] * alpha;
        }

        utils::syncwarp();

        // sum of the column of S
        for ( IndexType aRowIt = aRowBegin + laneId ; utils::any( aRowIt < aRowEnd ) ;
                aRowIt += 32 )
        {
            IndexType aColId = aRowIt < aRowEnd ? A_cols[aRowIt] : -1;
            ValueType aValue = aRowIt < aRowEnd ? A_vals[aRowIt] : ValueType(0);
            bool is_strongly_connected = false;

            if (max_row_sum < 1.0 && rowSum > max_row_sum)
            {
                is_strongly_connected = false;
            }
            else
            {
                bool is_off_diagonal = aRowIt < aRowEnd && aColId != aRowId;
                is_strongly_connected = is_off_diagonal &&
                                        stronglyConnectedAHat( aValue, s_threshold[warpId], s_diag[warpId] );
            }

            if ( is_strongly_connected && aRowIt < aRowEnd && aColId < A_num_rows)
            {
                atomicAdd( &weights[aColId], 1.0f );
            }

            if ( aRowIt < aRowEnd )
            {
                s_con[aRowIt] = is_strongly_connected;
            }
        }
    }
}

/*************************************************************************
* Computes the strength matrix and the connection weights (device)
************************************************************************/
template< typename IndexType, typename ValueType, int kCtaSize, bool singleGPU >
__global__
void computeStrongConnectionsAndWeightsKernel_opt( const IndexType *A_rows,
        const IndexType *A_cols,
        const ValueType *A_vals,
        int A_num_rows,
        bool *s_con,
        float *weights,
        ValueType alpha,
        ValueType *row_sum,
        const double max_row_sum,
        int64_t base_index)
{
    // One warp works on each row and hence one iteration handles
    // num_warps*numBlock rows. This means atomicAdd() is inevitable.
    const int num_warps = kCtaSize / 32;
    __shared__ volatile ValueType smem[kCtaSize];
    __shared__ volatile ValueType s_diag[num_warps];
    __shared__ volatile ValueType s_threshold[num_warps];
    const int warpId = threadIdx.x / 32;
    const int laneId = threadIdx.x % 32;
    int aRowId = blockIdx.x * blockDim.x + threadIdx.x;

    if (aRowId < A_num_rows)
    {
        ValueType minVal(0), maxVal(0);

        ValueType diag = ValueType(0);

        utils::syncwarp();

        // Row sum
        ValueType rowSum = -1.0;

        if (max_row_sum < 1.0) { rowSum = row_sum[aRowId]; }

        // get diagonal, min/max off-diagonals
        const int aRowBegin = A_rows[aRowId  ];
        const int aRowEnd   = A_rows[aRowId + 1];

        for ( IndexType aRowIt = aRowBegin; aRowIt < aRowEnd ; ++aRowIt)
        {
            IndexType aColId = A_cols[aRowIt];
            ValueType aValue = A_vals[aRowIt];

            if ( aColId == aRowId ) // only one thread evaluates to true.
            {
                diag = aValue;
            }

            if ( aColId != aRowId )
            {
                minVal = min( minVal, aValue );
                maxVal = max( maxVal, aValue );
            }
        }

        if ( singleGPU )
        {
            atomicAdd(&weights[aRowId], ourHash(aRowId));
        }
        else
        {
            atomicAdd(&weights[aRowId], ourHash( (int) base_index + aRowId));
        }

        utils::syncwarp();

        // Big assumption: diag and off-diag always have the opposite sign.
        // If diag entry is negative, then all off-diag entries must be positive.
        // This means max off-diag is to be used to compute the threshold.
        // If diag entry is positve, the min off-diag is used instead.
        ValueType threshold;
        if ( diag < ValueType(0) )
        {
            threshold = maxVal*alpha;
        }
        else
        {
            threshold = minVal*alpha;
        }

        utils::syncwarp();

        // sum of the column of S
        for ( IndexType aRowIt = aRowBegin;  aRowIt < aRowEnd ; ++aRowIt)
        {
            IndexType aColId = A_cols[aRowIt];
            ValueType aValue = A_vals[aRowIt];
            bool is_strongly_connected = false;

            if (max_row_sum < 1.0 && rowSum > max_row_sum)
            {
                is_strongly_connected = false;
            }
            else
            {
                bool is_off_diagonal = aColId != aRowId;
                is_strongly_connected = is_off_diagonal &&
                                        stronglyConnectedAHat( aValue, threshold, diag );
            }

            if ( is_strongly_connected && aColId < A_num_rows)
            {
                atomicAdd( &weights[aColId], 1.0f );
            }

            s_con[aRowIt] = is_strongly_connected;
        }
    }
}


template< typename IndexType, typename ValueType, int kCtaSize, bool singleGPU >
__global__
void computeWeightsKernel( const IndexType *A_rows,
                           const IndexType *A_cols,
                           int A_num_rows,
                           float *weights,
                           int64_t base_index)
{
    const int num_warps = kCtaSize / 32;
    const int num_rows_per_iter = num_warps * gridDim.x;
    const int warpId = threadIdx.x / 32;
    const int laneId = threadIdx.x % 32;

    for ( int aRowId = blockIdx.x * num_warps + warpId ; aRowId < A_num_rows ;
            aRowId += num_rows_per_iter )
    {
        if ( laneId == 0 )
        {
            if ( singleGPU )
            {
                atomicAdd( &weights[aRowId], ourHash(aRowId) );
            }
            else
            {
                atomicAdd( &weights[aRowId], ourHash( (int) base_index + aRowId) );
            }
        }

        const int aRowBegin = A_rows[aRowId  ];
        const int aRowEnd   = A_rows[aRowId + 1];

        for ( IndexType aRowIt = aRowBegin + laneId ; utils::any( aRowIt < aRowEnd ) ;
                aRowIt += 32 )
        {
            IndexType aColId = aRowIt < aRowEnd ? A_cols[aRowIt] : -1;
            bool is_off_diagonal = aRowIt < aRowEnd && aColId != aRowId;

            if (is_off_diagonal)
            {
                atomicAdd( &weights[aColId], 1.0f );
            }
        }
    }
}


/*************************************************************************
* Computes the strength matrix and the connection weights (device)
************************************************************************/
template <AMGX_VecPrecision t_vecPrec, AMGX_MatPrecision t_matPrec,
          AMGX_IndPrecision t_indPrec>
void Strength_Base<TemplateConfig<AMGX_device, t_vecPrec, t_matPrec, t_indPrec> >::
computeStrongConnectionsAndWeights_1x1(Matrix_d &A,
                                       BVector &s_con,
                                       FVector &weights,
                                       const double max_row_sum)
{
    typedef TemplateConfig<AMGX_device, t_vecPrec, t_matPrec, t_indPrec> TConfig_d;
    typedef typename Matrix_d::index_type IndexType;
    typedef typename Matrix_d::value_type ValueType;
    // get the raw pointers for everything I need
    const IndexType *offsets_ptr = A.row_offsets.raw();
    const IndexType *column_indices_ptr = A.col_indices.raw();
    const ValueType *values_ptr = A.values.raw();
    bool *s_con_ptr = s_con.raw();
    float *weights_ptr = weights.raw();
    bool compute_row_sum = (max_row_sum < 1.0);

    if (A.get_num_rows() == 0) { compute_row_sum = false; }

    VVector sums_ptr;

    if (compute_row_sum)
    {
        sums_ptr.resize(A.get_num_rows());
        weightedRowSum(A, sums_ptr);
        cudaCheckError();
    }

    // choose a blocksize. Use 1 warp per row
<<<<<<< HEAD
    const int blockSize = 128;
    const int numBlocks = A.get_num_rows() / blockSize + 1;
=======
    const int blockSize = 256;
    const int numWarps  = blockSize / 32;
    const int numBlocks = std::min( 4096, (int) (A.get_num_rows() + numWarps - 1) / numWarps );
>>>>>>> 4d1bda00

    if (A.get_num_rows() > 0)
    {
        bool use_opt_kernels = false;
        if(use_opt_kernels)
        {
            if (A.is_matrix_singleGPU())
                computeStrongConnectionsAndWeightsKernel_opt<IndexType, ValueType, blockSize, true>
                    <<< numBlocks, blockSize>>>(
                            A.row_offsets.raw(),
                            A.col_indices.raw(),
                            A.values.raw(),
                            A.get_num_rows(),
                            s_con.raw(),
                            weights.raw(),
                            this->alpha,
                            compute_row_sum ? sums_ptr.raw() : NULL,
                            max_row_sum,
                            0);
            else
                computeStrongConnectionsAndWeightsKernel_opt<IndexType, ValueType, blockSize, false>
                    <<< numBlocks, blockSize>>>(
                            A.row_offsets.raw(),
                            A.col_indices.raw(),
                            A.values.raw(),
                            A.get_num_rows(),
                            s_con.raw(),
                            weights.raw(),
                            this->alpha,
                            compute_row_sum ? sums_ptr.raw() : NULL,
                            max_row_sum,
                            A.manager->base_index());
        }
        else
        {
            if (A.is_matrix_singleGPU())
                computeStrongConnectionsAndWeightsKernel<IndexType, ValueType, blockSize, true>
                    <<< numBlocks, blockSize>>>(
                            A.row_offsets.raw(),
                            A.col_indices.raw(),
                            A.values.raw(),
                            A.get_num_rows(),
                            s_con.raw(),
                            weights.raw(),
                            this->alpha,
                            compute_row_sum ? sums_ptr.raw() : NULL,
                            max_row_sum,
                            0);
            else
                computeStrongConnectionsAndWeightsKernel<IndexType, ValueType, blockSize, false>
                    <<< numBlocks, blockSize>>>(
                            A.row_offsets.raw(),
                            A.col_indices.raw(),
                            A.values.raw(),
                            A.get_num_rows(),
                            s_con.raw(),
                            weights.raw(),
                            this->alpha,
                            compute_row_sum ? sums_ptr.raw() : NULL,
                            max_row_sum,
                            A.manager->base_index());
        }
    }

    if (!A.is_matrix_singleGPU() && A.currentView() == OWNED)
    {
        // Need to add neighbors contribution to my weights
        weights.dirtybit = 1;
        A.manager->add_from_halo(weights, weights.tag);
    }

    cudaCheckError();
}


template <AMGX_VecPrecision t_vecPrec, AMGX_MatPrecision t_matPrec,
          AMGX_IndPrecision t_indPrec>
void Strength_Base<TemplateConfig<AMGX_device, t_vecPrec, t_matPrec, t_indPrec> >::
computeWeights_1x1(Matrix_d &S,
                   FVector &weights)
{
    typedef TemplateConfig<AMGX_device, t_vecPrec, t_matPrec, t_indPrec> TConfig_d;
    typedef typename Matrix_d::index_type IndexType;
    typedef typename Matrix_d::value_type ValueType;
    // get the raw pointers for everything I need
    const IndexType *offsets_ptr = S.row_offsets.raw();
    const IndexType *column_indices_ptr = S.col_indices.raw();
    float *weights_ptr = weights.raw();
    // choose a blocksize. Use 1 thread per row
    const int blockSize = 256;
    const int numWarps  = blockSize / 32;
    const int numBlocks = std::min( 4096, (int) (S.get_num_rows() + numWarps - 1) / numWarps );
    cudaDeviceSynchronize();
    cudaCheckError();

    // call the CUDA kernel
    if (S.is_matrix_singleGPU())
        computeWeightsKernel<IndexType, ValueType, blockSize, true>
        <<< numBlocks, blockSize>>>(
            S.row_offsets.raw(),
            S.col_indices.raw(),
            S.get_num_rows(),
            weights.raw(),
            0);
    else
        computeWeightsKernel<IndexType, ValueType, blockSize, false>
        <<< numBlocks, blockSize>>>(
            S.row_offsets.raw(),
            S.col_indices.raw(),
            S.get_num_rows(),
            weights.raw(),
            S.manager->base_index());

    cudaCheckError();

    if (!S.is_matrix_singleGPU() && S.currentView() == OWNED)
    {
        // Need to add neighbors contribution to my weights
        weights.dirtybit = 1;
        S.manager->add_from_halo(weights, weights.tag);
    }

    cudaCheckError();
}

template<class T_Config>
void Strength_BaseBase<T_Config>::
computeStrongConnectionsAndWeights(Matrix<T_Config> &A,
                                   BVector &s_con,
                                   FVector &weights,
                                   const double max_row_sum
                                  )
{
    if (A.get_block_size() == 1)
    {
        computeStrongConnectionsAndWeights_1x1(A, s_con, weights, max_row_sum);
    }
    else
        FatalError("Unsupported block size for strong connections",
                   AMGX_ERR_NOT_SUPPORTED_BLOCKSIZE);
}

template<class T_Config>
void Strength_BaseBase<T_Config>::computeWeights(Matrix<T_Config> &S,
        FVector &weights
                                                )
{
    if (S.get_block_size() == 1)
    {
        computeWeights_1x1(S, weights);
    }
    else
        FatalError("Unsupported block size for strong connections",
                   AMGX_ERR_NOT_SUPPORTED_BLOCKSIZE);
}


/****************************************
 * Explict instantiations
 ***************************************/
#define AMGX_CASE_LINE(CASE) template class Strength_Base<TemplateMode<CASE>::Type>;
AMGX_FORALL_BUILDS(AMGX_CASE_LINE)
#undef AMGX_CASE_LINE

#define AMGX_CASE_LINE(CASE) template class Strength_BaseBase<TemplateMode<CASE>::Type>;
AMGX_FORALL_BUILDS(AMGX_CASE_LINE)
#undef AMGX_CASE_LINE

} // namespace amgx
<|MERGE_RESOLUTION|>--- conflicted
+++ resolved
@@ -375,12 +375,6 @@
 {
     // One warp works on each row and hence one iteration handles
     // num_warps*numBlock rows. This means atomicAdd() is inevitable.
-    const int num_warps = kCtaSize / 32;
-    __shared__ volatile ValueType smem[kCtaSize];
-    __shared__ volatile ValueType s_diag[num_warps];
-    __shared__ volatile ValueType s_threshold[num_warps];
-    const int warpId = threadIdx.x / 32;
-    const int laneId = threadIdx.x % 32;
     int aRowId = blockIdx.x * blockDim.x + threadIdx.x;
 
     if (aRowId < A_num_rows)
@@ -553,20 +547,16 @@
     }
 
     // choose a blocksize. Use 1 warp per row
-<<<<<<< HEAD
-    const int blockSize = 128;
-    const int numBlocks = A.get_num_rows() / blockSize + 1;
-=======
-    const int blockSize = 256;
-    const int numWarps  = blockSize / 32;
-    const int numBlocks = std::min( 4096, (int) (A.get_num_rows() + numWarps - 1) / numWarps );
->>>>>>> 4d1bda00
 
     if (A.get_num_rows() > 0)
     {
         bool use_opt_kernels = false;
         if(use_opt_kernels)
         {
+            // One row per thread
+            const int blockSize = 128;
+            const int numBlocks = A.get_num_rows() / blockSize + 1;
+
             if (A.is_matrix_singleGPU())
                 computeStrongConnectionsAndWeightsKernel_opt<IndexType, ValueType, blockSize, true>
                     <<< numBlocks, blockSize>>>(
@@ -596,6 +586,10 @@
         }
         else
         {
+            const int blockSize = 256;
+            const int numWarps  = blockSize / 32;
+            const int numBlocks = min( 4096, (int) (A.get_num_rows() + numWarps - 1) / numWarps );
+
             if (A.is_matrix_singleGPU())
                 computeStrongConnectionsAndWeightsKernel<IndexType, ValueType, blockSize, true>
                     <<< numBlocks, blockSize>>>(
