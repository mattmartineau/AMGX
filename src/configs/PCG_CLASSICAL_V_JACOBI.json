{
    "config_version": 2, 
    "solver": {
        "preconditioner": {
            "print_grid_stats": 1, 
            "print_vis_data": 0, 
            "solver": "AMG", 
            "smoother": {
                "scope": "jacobi", 
                "solver": "BLOCK_JACOBI", 
                "monitor_residual": 0, 
                "print_solve_stats": 0
            }, 
            "print_solve_stats": 0, 
<<<<<<< HEAD
            "aggressive_levels": 1,
=======
            "aggressive_levels": 2,
>>>>>>> 54fcc036
            "presweeps": 1, 
            "interpolator": "D2",
            "max_iters": 1, 
            "monitor_residual": 0, 
            "store_res_history": 0, 
            "scope": "amg", 
            "max_levels": 100, 
            "cycle": "V", 
            "postsweeps": 1
        }, 
        "solver": "PCG", 
        "print_solve_stats": 1, 
        "obtain_timings": 1, 
        "max_iters": 100, 
        "monitor_residual": 1, 
        "convergence": "ABSOLUTE", 
        "scope": "main", 
        "tolerance": 1e-06, 
        "norm": "L2"
    }
}<|MERGE_RESOLUTION|>--- conflicted
+++ resolved
@@ -12,11 +12,7 @@
                 "print_solve_stats": 0
             }, 
             "print_solve_stats": 0, 
-<<<<<<< HEAD
-            "aggressive_levels": 1,
-=======
             "aggressive_levels": 2,
->>>>>>> 54fcc036
             "presweeps": 1, 
             "interpolator": "D2",
             "max_iters": 1, 
