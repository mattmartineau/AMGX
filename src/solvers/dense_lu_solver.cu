--- conflicted
+++ resolved
@@ -587,11 +587,7 @@
 
     if (m_trf_wspace)
     {
-<<<<<<< HEAD
-        cudaFreeAsync(m_trf_wspace, 0);
-=======
-        amgx::thrust::global_thread_handle::cudaFreeAsync(m_trf_wspace);
->>>>>>> a930852c
+        amgx::memory::cudaFreeAsync(m_trf_wspace);
         m_trf_wspace = 0;
     }
 }
@@ -629,19 +625,11 @@
          IndexType numEntry,
          bool initToZero)
 {
-<<<<<<< HEAD
-    if ( ptr != NULL ) { cudaFreeAsync(ptr, 0); }
+    if ( ptr != NULL ) { amgx::memory::cudaFreeAsync(ptr); }
 
     cudaCheckError();
     size_t sz = numEntry * sizeof(DataType);
-    cudaMallocAsync((void **)&ptr, sz, 0);
-=======
-    if ( ptr != NULL ) { amgx::thrust::global_thread_handle::cudaFreeAsync(ptr); }
-
-    cudaCheckError();
-    size_t sz = numEntry * sizeof(DataType);
-    amgx::thrust::global_thread_handle::cudaMalloc((void **)&ptr, sz);
->>>>>>> a930852c
+    amgx::memory::cudaMalloc((void **)&ptr, sz);
     cudaCheckError();
 
     if (initToZero)
@@ -713,38 +701,22 @@
 
     if (m_dense_A)
     {
-<<<<<<< HEAD
-        cudaFreeAsync(m_dense_A, 0);
-=======
-        amgx::thrust::global_thread_handle::cudaFreeAsync(m_dense_A);
->>>>>>> a930852c
+        amgx::memory::cudaFreeAsync(m_dense_A);
     }
 
     if (m_ipiv)
     {
-<<<<<<< HEAD
-        cudaFreeAsync(m_ipiv, 0);
-=======
-        amgx::thrust::global_thread_handle::cudaFreeAsync(m_ipiv);
->>>>>>> a930852c
+        amgx::memory::cudaFreeAsync(m_ipiv);
     }
 
     if (m_trf_wspace)
     {
-<<<<<<< HEAD
-        cudaFreeAsync(m_trf_wspace, 0);
-=======
-        amgx::thrust::global_thread_handle::cudaFreeAsync(m_trf_wspace);
->>>>>>> a930852c
+        amgx::memory::cudaFreeAsync(m_trf_wspace);
     }
 
     if (m_cuds_info)
     {
-<<<<<<< HEAD
-        cudaFreeAsync(m_cuds_info, 0);
-=======
-        amgx::thrust::global_thread_handle::cudaFreeAsync(m_cuds_info);
->>>>>>> a930852c
+        amgx::memory::cudaFreeAsync(m_cuds_info);
     }
 
     cudaCheckError();
