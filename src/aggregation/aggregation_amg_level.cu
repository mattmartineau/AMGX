/* Copyright (c) 2011-2017, NVIDIA CORPORATION. All rights reserved.
 *
 * Redistribution and use in source and binary forms, with or without
 * modification, are permitted provided that the following conditions
 * are met:
 *  * Redistributions of source code must retain the above copyright
 *    notice, this list of conditions and the following disclaimer.
 *  * Redistributions in binary form must reproduce the above copyright
 *    notice, this list of conditions and the following disclaimer in the
 *    documentation and/or other materials provided with the distribution.
 *  * Neither the name of NVIDIA CORPORATION nor the names of its
 *    contributors may be used to endorse or promote products derived
 *    from this software without specific prior written permission.
 *
 * THIS SOFTWARE IS PROVIDED BY THE COPYRIGHT HOLDERS ``AS IS'' AND ANY
 * EXPRESS OR IMPLIED WARRANTIES, INCLUDING, BUT NOT LIMITED TO, THE
 * IMPLIED WARRANTIES OF MERCHANTABILITY AND FITNESS FOR A PARTICULAR
 * PURPOSE ARE DISCLAIMED.  IN NO EVENT SHALL THE COPYRIGHT OWNER OR
 * CONTRIBUTORS BE LIABLE FOR ANY DIRECT, INDIRECT, INCIDENTAL, SPECIAL,
 * EXEMPLARY, OR CONSEQUENTIAL DAMAGES (INCLUDING, BUT NOT LIMITED TO,
 * PROCUREMENT OF SUBSTITUTE GOODS OR SERVICES; LOSS OF USE, DATA, OR
 * PROFITS; OR BUSINESS INTERRUPTION) HOWEVER CAUSED AND ON ANY THEORY
 * OF LIABILITY, WHETHER IN CONTRACT, STRICT LIABILITY, OR TORT
 * (INCLUDING NEGLIGENCE OR OTHERWISE) ARISING IN ANY WAY OUT OF THE USE
 * OF THIS SOFTWARE, EVEN IF ADVISED OF THE POSSIBILITY OF SUCH DAMAGE.
 */

#include <aggregation/aggregation_amg_level.h>
#include <profile.h>
#include <matrix_analysis.h>

#ifdef _WIN32
#pragma warning (push)
#pragma warning (disable : 4244 4267 4521)
#endif
#ifdef _WIN32
#pragma warning (pop)
#endif

#include <basic_types.h>
#include <util.h>
#include <fstream>
#include <cutil.h>
#include <multiply.h>
#include <transpose.h>
#include <blas.h>
#include <string>
#include <string.h>
#include <iostream>
#include <algorithm>
#include <amgx_timer.h>

#include <amgx_types/util.h>

#include <thrust/sort.h>
#include <thrust/remove.h>
#include <thrust/transform.h>
#include <thrust/binary_search.h>
#include <thrust/unique.h>
#include <thrust/inner_product.h>
#include <thrust/iterator/constant_iterator.h>
#include <thrust_wrapper.h>

namespace amgx
{
<<<<<<< HEAD

namespace aggregation
{


// ----------------------
// Kernels
// ----------------------

template <typename IndexType, typename ValueType>
__global__
void set_to_one_kernel(IndexType start, IndexType end, IndexType *ind, ValueType *v)
{
    for (int tid = start + blockDim.x * blockIdx.x + threadIdx.x; tid < end; tid += gridDim.x * blockDim.x)
    {
        v[ind[tid]] = types::util<ValueType>::get_one();
    }
}

template <typename IndexType>
__global__
void renumberAggregatesKernel(const IndexType *renumbering, const int interior_offset, const int bdy_offset, IndexType *aggregates, const int num_aggregates, const int n_interior, const int renumbering_size)
{
    int tid = blockIdx.x * blockDim.x + threadIdx.x;

    while (tid < num_aggregates)
    {
        IndexType new_agg_id;

        if (renumbering_size == 0)
        {
            new_agg_id = aggregates[tid];
        }
        else
        {
            new_agg_id = renumbering[aggregates[tid]];
        }

        //if (aggregates[tid] > num_aggregates)
        //{
        //printf("ID %d old %d + %d = %d\n", tid, new_agg_id, ((new_agg_id >= n_interior) ? bdy_offset : interior_offset), new_agg_id + ((new_agg_id >= n_interior) ? bdy_offset : interior_offset));
        //}
        new_agg_id +=  ((new_agg_id >= n_interior) ? bdy_offset : interior_offset);
        aggregates[tid] = new_agg_id;
        tid += gridDim.x * blockDim.x;
    }
}

// Kernel to restrict residual using csr_format
template <typename IndexType, typename ValueType>
__global__
void restrictResidualKernel(const IndexType *row_offsets, const IndexType *column_indices, const ValueType *r, ValueType *rr, const int num_aggregates)
{
    int jmin, jmax;

    for (int tid = blockDim.x * blockIdx.x + threadIdx.x; tid < num_aggregates; tid += gridDim.x * blockDim.x)
    {
        ValueType temp(types::util<ValueType>::get_zero());
        jmin = row_offsets[tid];
        jmax = row_offsets[tid + 1];

        for (int j = jmin; j < jmax; j++)
        {
            int j_col = column_indices[j];
            temp = temp + r[j_col];
        }

        rr[tid] = temp;
    }
}

// Kernel to restrict residual using block_dia_csr_format
template <typename IndexType, typename ValueType, int bsize>
__global__
void restrictResidualBlockDiaCsrKernel(const IndexType *row_offsets, const IndexType *column_indices, const ValueType *r, ValueType *rr, const int num_aggregates)
{
    ValueType rr_temp[bsize];
    int offset, jmin, jmax;

    for (int tid = blockDim.x * blockIdx.x + threadIdx.x; tid < num_aggregates; tid += gridDim.x * blockDim.x)
    {
        // Initialize to zero
#pragma unroll
        for (int m = 0; m < bsize; m++)
        {
            rr_temp[m] = types::util<ValueType>::get_zero();
        }

        jmin = row_offsets[tid];
        jmax = row_offsets[tid + 1];

        for (int j = jmin; j < jmax; j++)
        {
            int jcol = column_indices[j];
            offset = jcol * bsize;
#pragma unroll

            for (int m = 0; m < bsize; m++)
            {
                rr_temp[m] = rr_temp[m] + r[offset + m];
            }
        }

        offset = tid * bsize;
#pragma unroll

        for (int m = 0; m < bsize; m++)
        {
            rr[offset + m] = rr_temp[m];
        };
    }
}

// Kernel to prolongate and apply the correction for csr format
template <typename IndexType, typename ValueType>
__global__
void prolongateAndApplyCorrectionKernel(const ValueType alpha, const int num_rows, ValueType *x, const ValueType *e, const IndexType *aggregates, IndexType num_aggregates)
{
    for (int tid = blockDim.x * blockIdx.x + threadIdx.x; tid < num_rows; tid += gridDim.x * blockDim.x)
    {
        IndexType I = aggregates[tid];
        x[tid] = x[tid] + alpha * e[I];
    }
}

// Kernel to prolongate and apply the correction for block-dia-csr format
template <typename IndexType, typename ValueType>
__global__
void prolongateAndApplyCorrectionBlockDiaCsrKernel(const ValueType alpha, const int num_block_rows, ValueType *x, const ValueType *e, const IndexType *aggregates, IndexType num_aggregates, const int bsize)
{
    for (int tid = blockDim.x * blockIdx.x + threadIdx.x; tid < num_block_rows; tid += gridDim.x * blockDim.x)
    {
        IndexType I = aggregates[tid];

        for (int  m = 0; m < bsize; m++)
        {
            x[tid * bsize + m] = x[tid * bsize + m] + alpha * e[I * bsize + m];
        }
    }
}

template <typename IndexType, typename ValueType>
__global__
void prolongateVector(const IndexType *aggregates, const ValueType *in, ValueType *out, IndexType fine_rows, IndexType coarse_rows, int blocksize)
{
    int tid = threadIdx.x + blockDim.x * blockIdx.x;

    while ( tid < fine_rows * blocksize )
    {
        int i = tid / blocksize;
        int e = tid % blocksize;
        IndexType I = aggregates[i];
        out[tid] = in[ I * blocksize + e ];
        tid += gridDim.x * blockDim.x;
    }
}

template <typename IndexType, typename ValueType>
__global__
void applyCorrection(ValueType lambda, const ValueType *e, ValueType *x, IndexType numRows )
{
    int tid = threadIdx.x + blockDim.x * blockIdx.x;

    while ( tid < numRows )
    {
        x[tid] = x[tid] + lambda * e[tid];
        tid += gridDim.x * blockDim.x;
    }
}

// -------------------------------
//  Methods
// ------------------------------

//  Constructor
template <class T_Config>
Aggregation_AMG_Level_Base<T_Config>::Aggregation_AMG_Level_Base(AMG_Class *amg, ThreadManager *tmng) : AMG_Level<T_Config>(amg, tmng)
{
    m_selector = SelectorFactory<T_Config>::allocate(*(amg->m_cfg), amg->m_cfg_scope);
    m_coarseAGenerator = CoarseAGeneratorFactory<T_Config>::allocate(*(amg->m_cfg), amg->m_cfg_scope);
    m_matrix_halo_exchange = amg->m_cfg->AMG_Config::getParameter<int>("matrix_halo_exchange", amg->m_cfg_scope);
    m_print_aggregation_info = amg->m_cfg->AMG_Config::getParameter<int>("print_aggregation_info", amg->m_cfg_scope) != 0;
    m_error_scaling = amg->m_cfg->AMG_Config::getParameter<int>("error_scaling", amg->m_cfg_scope );
    reuse_scale = amg->m_cfg->AMG_Config::getParameter<int>("reuse_scale", amg->m_cfg_scope );
    scaling_smoother_steps = amg->m_cfg->AMG_Config::getParameter<int>("scaling_smoother_steps", amg->m_cfg_scope );
    scale_counter = 0;
}

//  Destructor
template <class T_Config>
Aggregation_AMG_Level_Base<T_Config>::~Aggregation_AMG_Level_Base()
{
    delete m_selector;
    delete m_coarseAGenerator;
}

template <class T_Config>
void Aggregation_AMG_Level_Base<T_Config>::transfer_level(AMG_Level<TConfig1> *ref_lvl)
{
    Aggregation_AMG_Level_Base<TConfig1> *ref_agg_lvl = dynamic_cast<Aggregation_AMG_Level_Base<TConfig1>*>(ref_lvl);
    this->scale_counter = ref_agg_lvl->scale_counter;
    this->scale = ref_agg_lvl->scale;
    this->m_R_row_offsets.copy(ref_agg_lvl->m_R_row_offsets);
    this->m_R_column_indices.copy(ref_agg_lvl->m_R_column_indices);
    this->m_aggregates.copy(ref_agg_lvl->m_aggregates);
    this->m_aggregates_fine_idx.copy(ref_agg_lvl->m_aggregates_fine_idx);
    this->m_num_aggregates = ref_agg_lvl->m_num_aggregates;
    this->m_num_all_aggregates = ref_agg_lvl->m_num_all_aggregates;
}


typedef std::pair<int, int> mypair;
bool comparator ( const mypair &l, const mypair &r) { return l.first < r.first; }

// Method to compute R
// General path
// TODO: this could be merged with selector to save some computations
template <typename T_Config>
void Aggregation_AMG_Level_Base<T_Config>::computeRestrictionOperator_common()
{
    m_R_row_offsets.resize(m_num_all_aggregates + 1); //create one more row for the pseudo aggregate
    IVector R_row_indices(m_aggregates);
#if AMGX_ASYNCCPU_PROOF_OF_CONCEPT
    bool use_cpu = m_aggregates.size() < 4096;

    if (use_cpu)
    {
        struct computeRestrictionTask : public task
        {
            Aggregation_AMG_Level_Base<T_Config> *self;
            IVector *R_row_indices;

            void run()
            {
                int N = self->m_aggregates.size();
                IVector_h R_row_indices_host(self->m_aggregates);
                std::vector<mypair> pairs(N);

                for (int i = 0; i < N; i++)
                {
                    pairs[i].first = R_row_indices_host[i];
                    pairs[i].second = i;
                }

                std::stable_sort(pairs.begin(), pairs.end(), comparator);
                IVector_h R_column_indices(self->A->get_num_rows());

                for (int i = 0; i < N; i++)
                {
                    R_column_indices[i] = pairs[i].second;
                    R_row_indices_host[i] = pairs[i].first;
                }

                self->m_R_column_indices = R_column_indices;
                *R_row_indices = R_row_indices_host;
            }
        };
        computeRestrictionTask *t = new computeRestrictionTask();
        t->self = this;
        t->R_row_indices = &R_row_indices;
        t->run();
        delete t;
    }
    else
#endif
    {
        m_R_column_indices.resize(this->A->get_num_rows());
            thrust_wrapper::sequence<TConfig::memSpace>(m_R_column_indices.begin(), m_R_column_indices.end());
        cudaCheckError();
        amgx::thrust::sort_by_key(R_row_indices.begin(), R_row_indices.end(), m_R_column_indices.begin());
        cudaCheckError();
    }

    amgx::thrust::lower_bound(R_row_indices.begin(),
                        R_row_indices.end(),
                        amgx::thrust::counting_iterator<typename IVector::value_type>(0),
                        amgx::thrust::counting_iterator<typename IVector::value_type>(m_R_row_offsets.size()),
                        m_R_row_offsets.begin());
    cudaCheckError();
}


// two methods below could be merged
// Method to compute R on HOST using csr format
template <AMGX_VecPrecision t_vecPrec, AMGX_MatPrecision t_matPrec, AMGX_IndPrecision t_indPrec>
void Aggregation_AMG_Level<TemplateConfig<AMGX_host, t_vecPrec, t_matPrec, t_indPrec> >::computeRestrictionOperator_1x1()
{
    this->m_R_row_offsets.resize(this->m_num_all_aggregates + 1);
    this->m_R_column_indices.resize(this->A->get_num_rows());
    this->fillRowOffsetsAndColIndices(this->A->get_num_rows());
}

// Method to compute R on HOST using block dia-csr format
template <AMGX_VecPrecision t_vecPrec, AMGX_MatPrecision t_matPrec, AMGX_IndPrecision t_indPrec>
void Aggregation_AMG_Level<TemplateConfig<AMGX_host, t_vecPrec, t_matPrec, t_indPrec> >::computeRestrictionOperator_4x4()
{
    this->m_R_row_offsets.resize(this->m_num_all_aggregates + 1);
    this->m_R_column_indices.resize(this->A->get_num_rows());
    this->fillRowOffsetsAndColIndices(this->A->get_num_rows());
}

// Method to create R_row_offsest and R_column_indices array on HOST using csr or block dia-csr format
template <typename T_Config>
void Aggregation_AMG_Level_Base<T_Config>::fillRowOffsetsAndColIndices(const int R_num_cols)
{
    for (int i = 0; i < m_num_all_aggregates + 1; i++)
    {
        m_R_row_offsets[i] = 0;
    }

    // Count number of neighbors for each row
    for (int i = 0; i < R_num_cols; i++)
    {
        int I = m_aggregates[i];
        m_R_row_offsets[I]++;
    }

    m_R_row_offsets[m_num_all_aggregates] = R_num_cols;

    for (int i = m_num_all_aggregates - 1; i >= 0; i--)
    {
        m_R_row_offsets[i] = m_R_row_offsets[i + 1] - m_R_row_offsets[i];
    }

    /* Set column indices. */
    for (int i = 0; i < R_num_cols; i++)
    {
        int I = m_aggregates[i];
        int Ip = m_R_row_offsets[I]++;
        m_R_column_indices[Ip] = i;
    }

    /* Reset r[i] to start of row memory. */
    for (int i = m_num_all_aggregates - 1; i > 0; i--)
    {
        m_R_row_offsets[i] = m_R_row_offsets[i - 1];
    }

    m_R_row_offsets[0] = 0;
}

// Method to compute R on DEVICE using block dia-csr format
template <AMGX_VecPrecision t_vecPrec, AMGX_MatPrecision t_matPrec, AMGX_IndPrecision t_indPrec>
void Aggregation_AMG_Level<TemplateConfig<AMGX_device, t_vecPrec, t_matPrec, t_indPrec> >::computeRestrictionOperator_4x4()
{
    this->computeRestrictionOperator_common();
}

template <AMGX_VecPrecision t_vecPrec, AMGX_MatPrecision t_matPrec, AMGX_IndPrecision t_indPrec>
void Aggregation_AMG_Level<TemplateConfig<AMGX_device, t_vecPrec, t_matPrec, t_indPrec> >::computeRestrictionOperator_1x1()
{
    this->computeRestrictionOperator_common();
}

// Method to restrict Residual on host using csr_matrix format
template <AMGX_VecPrecision t_vecPrec, AMGX_MatPrecision t_matPrec, AMGX_IndPrecision t_indPrec>
void Aggregation_AMG_Level<TemplateConfig<AMGX_host, t_vecPrec, t_matPrec, t_indPrec> >::restrictResidual_1x1(const VVector &r, VVector &rr)
{
    ValueTypeB temp;

    for (int i = 0; i < this->m_num_aggregates; i++)
    {
        temp = types::util<ValueTypeB>::get_zero();

        for (int j = this->m_R_row_offsets[i]; j < this->m_R_row_offsets[i + 1]; j++)
        {
            int j_col = this->m_R_column_indices[j];
            temp = temp + r[j_col];
        }

        rr[i] = temp;
    }
}

// Method to restrict Residual on host using block_dia_csr_matrix format
template <AMGX_VecPrecision t_vecPrec, AMGX_MatPrecision t_matPrec, AMGX_IndPrecision t_indPrec>
void Aggregation_AMG_Level<TemplateConfig<AMGX_host, t_vecPrec, t_matPrec, t_indPrec> >::restrictResidual_4x4(const VVector &r, VVector &rr)
{
    IndexType bsize = this->A->get_block_dimy();
    ValueTypeB *temp = new ValueTypeB[bsize];

    for (int i = 0; i < this->m_num_aggregates; i++)
    {
        // Initialize temp to 0
        for (int k = 0; k < bsize; k++)
        {
            temp[k]  =  types::util<ValueTypeB>::get_zero();
        }

        // Add contributions from each fine point
        for (int j = this->m_R_row_offsets[i]; j < this->m_R_row_offsets[i + 1]; j++)
        {
            int j_col = this->m_R_column_indices[j];

            for (int k = 0; k < bsize; k++)
            {
                temp[k] = temp[k] + r[j_col * bsize + k];
            }
        }

        // Store result
        for (int k = 0; k < bsize; k++)
        {
            rr[i * bsize + k] = temp[k];
        }
    }
}

// Method to restrict Residual on device using csr_matrix format
template <AMGX_VecPrecision t_vecPrec, AMGX_MatPrecision t_matPrec, AMGX_IndPrecision t_indPrec>
void Aggregation_AMG_Level<TemplateConfig<AMGX_device, t_vecPrec, t_matPrec, t_indPrec> >::restrictResidual_1x1(const VVector &r, VVector &rr)
{
    AMGX_CPU_PROFILER("Aggregation_AMG_Level::restrict_residual_1x1 ");
    int block_size = 128;
    int max_threads;;

    if (!this->isConsolidationLevel())
    {
        max_threads = this->m_num_aggregates;
    }
    else
    {
        max_threads = this->m_num_all_aggregates;
    }

    int num_blocks = max_threads / block_size + 1;
    const IndexType *R_row_offsets_ptr = this->m_R_row_offsets.raw();
    const IndexType *R_column_indices_ptr = this->m_R_column_indices.raw();
    const ValueTypeB *r_ptr = r.raw();
    ValueTypeB *rr_ptr = rr.raw();
    restrictResidualKernel <<< num_blocks, block_size>>>(R_row_offsets_ptr, R_column_indices_ptr, r_ptr, rr_ptr, max_threads);
    cudaCheckError();
}

// Method to restrict Residual on device using block_dia_csr_matrix format
template <AMGX_VecPrecision t_vecPrec, AMGX_MatPrecision t_matPrec, AMGX_IndPrecision t_indPrec>
void Aggregation_AMG_Level<TemplateConfig<AMGX_device, t_vecPrec, t_matPrec, t_indPrec> >::restrictResidual_4x4(const VVector &r, VVector &rr)
{
    AMGX_CPU_PROFILER("Aggregation_AMG_Level::restrict_residual_4x4 ");
    int block_size = 128;
    int max_threads;

    if (!this->isConsolidationLevel())
    {
        max_threads = this->m_num_aggregates;
    }
    else
    {
        max_threads = this->m_num_all_aggregates;
    };

    const int num_blocks = max_threads / block_size + 1;

    const IndexType *R_row_offsets_ptr = this->m_R_row_offsets.raw();

    const IndexType *R_column_indices_ptr = this->m_R_column_indices.raw();

    const ValueTypeB *r_ptr = r.raw();

    ValueTypeB *rr_ptr = rr.raw();

    cudaCheckError();

    switch ( this->getA().get_block_dimy() )
    {
        case 2:
            restrictResidualBlockDiaCsrKernel<IndexType, ValueTypeB, 2> <<< num_blocks, block_size>>>(R_row_offsets_ptr, R_column_indices_ptr, r_ptr, rr_ptr, max_threads);
            break;

        case 3:
            restrictResidualBlockDiaCsrKernel<IndexType, ValueTypeB, 3> <<< num_blocks, block_size>>>(R_row_offsets_ptr, R_column_indices_ptr, r_ptr, rr_ptr, max_threads);
            break;

        case 4:
            restrictResidualBlockDiaCsrKernel<IndexType, ValueTypeB, 4> <<< num_blocks, block_size>>>(R_row_offsets_ptr, R_column_indices_ptr, r_ptr, rr_ptr, max_threads);
            break;

        case 5:
            restrictResidualBlockDiaCsrKernel<IndexType, ValueTypeB, 5> <<< num_blocks, block_size>>>(R_row_offsets_ptr, R_column_indices_ptr, r_ptr, rr_ptr, max_threads);
            break;

        case 8:
            restrictResidualBlockDiaCsrKernel<IndexType, ValueTypeB, 8> <<< num_blocks, block_size>>>(R_row_offsets_ptr, R_column_indices_ptr, r_ptr, rr_ptr, max_threads);
            break;

        case 10:
            restrictResidualBlockDiaCsrKernel<IndexType, ValueTypeB, 10> <<< num_blocks, block_size>>>(R_row_offsets_ptr, R_column_indices_ptr, r_ptr, rr_ptr, max_threads);
            break;

        default:
            FatalError( "Unsupported block size in restrictResidual_4x4!!!", AMGX_ERR_NOT_SUPPORTED_BLOCKSIZE );
    }

    cudaCheckError();
}

__inline__ float getAlpha(float &nom, float &denom)
{
    float alpha;

    if (nom * denom <= 0. || std::abs(nom) < std::abs(denom))
    {
        alpha = 1.;
    }
    else if (std::abs(nom) > 2.*std::abs(denom))
    {
        alpha = 2.;
    }
    else
    {
        alpha = nom / denom;
    }

    return alpha;
}

__inline__ double getAlpha(double &nom, double &denom)
{
    double alpha;

    if (nom * denom <= 0. || std::abs(nom) < std::abs(denom))
    {
        alpha = 1.;
    }
    else if (std::abs(nom) > 2.*std::abs(denom))
    {
        alpha = 2.;
    }
    else
    {
        alpha = nom / denom;
    }

    return alpha;
}

__inline__ cuComplex getAlpha(cuComplex &nom, cuComplex &denom)
{
    cuComplex alpha;

    if (types::util<cuComplex>::abs(nom) < types::util<cuComplex>::abs(denom))
    {
        alpha = make_cuComplex(1.f, 0.f);
    }
    else if (types::util<cuComplex>::abs(nom) > 2.*types::util<cuComplex>::abs(denom))
    {
        alpha = make_cuComplex(2.f, 0.f);
    }
    else
    {
        alpha = nom / denom;
    }

    return alpha;
}

__inline__ cuDoubleComplex getAlpha(cuDoubleComplex &nom, cuDoubleComplex &denom)
{
    cuDoubleComplex alpha;

    if (types::util<cuDoubleComplex>::abs(nom) < types::util<cuDoubleComplex>::abs(denom))
    {
        alpha = make_cuDoubleComplex(1., 0.);
    }
    else if (types::util<cuDoubleComplex>::abs(nom) > 2.*types::util<cuDoubleComplex>::abs(denom))
    {
        alpha = make_cuDoubleComplex(2., 0.);
    }
    else
    {
        alpha = nom / denom;
    }

    return alpha;
}

template< class T_Config>
typename T_Config::VecPrec Aggregation_AMG_Level_Base<T_Config>::computeAlpha(const Vector<T_Config> &e, const Vector<T_Config> &bc, const Vector<T_Config> &tmp)
{
    typename T_Config::VecPrec alpha =  types::util<ValueTypeB>::get_one();
    Matrix<TConfig> &Ac = this->getNextLevel( MemorySpace( ) )->getA();
    int size = Ac.get_num_rows();
    VVector v(2,  types::util<ValueTypeB>::get_zero());
    v[0] = amgx::thrust::inner_product(e.begin(), e.begin() + size, bc.begin(),  types::util<ValueTypeB>::get_zero());
    v[1] = amgx::thrust::inner_product(e.begin(), e.begin() + size, tmp.begin(),  types::util<ValueTypeB>::get_zero());
    cudaCheckError();
    return getAlpha(v[0], v[1]);
}

// Method to prolongate the error on HOST using csr format
template <AMGX_VecPrecision t_vecPrec, AMGX_MatPrecision t_matPrec, AMGX_IndPrecision t_indPrec>
void Aggregation_AMG_Level<TemplateConfig<AMGX_host, t_vecPrec, t_matPrec, t_indPrec>  >::prolongateAndApplyCorrection_1x1(Vector<TemplateConfig<AMGX_host, t_vecPrec, t_matPrec, t_indPrec> > &e, Vector<TemplateConfig<AMGX_host, t_vecPrec, t_matPrec, t_indPrec> > &bc, Vector<TemplateConfig<AMGX_host, t_vecPrec, t_matPrec, t_indPrec> > &x, Vector<TemplateConfig<AMGX_host, t_vecPrec, t_matPrec, t_indPrec> > &tmp)
{
    Matrix<TemplateConfig<AMGX_host, t_vecPrec, t_matPrec, t_indPrec> > &A = this->getA();
    Matrix<TemplateConfig<AMGX_host, t_vecPrec, t_matPrec, t_indPrec> > &C = this->next_h->getA();

    if ( this->m_error_scaling >= 2 )
    {
        FatalError("error_scaling=2,3 is not implemented on host", AMGX_ERR_NOT_IMPLEMENTED );
    }

    ValueTypeB alpha = types::util<ValueTypeB>::get_one();

    if (this->m_error_scaling)
    {
        multiply(this->next_h->getA(), e, tmp);
        alpha = this->computeAlpha (e, bc, tmp);
    }

    // Apply correction on all (interior and exterior) equations.
    for (int i = 0; i < A.get_num_cols(); i++)
    {
        int I = this->m_aggregates[i];
        x[i] = x[i] + alpha * e[I];
    }
}

// Method to prolongate the error on HOST using block_dia_csr format
template <AMGX_VecPrecision t_vecPrec, AMGX_MatPrecision t_matPrec, AMGX_IndPrecision t_indPrec>
void Aggregation_AMG_Level<TemplateConfig<AMGX_host, t_vecPrec, t_matPrec, t_indPrec> >::prolongateAndApplyCorrection_4x4(Vector<TemplateConfig<AMGX_host, t_vecPrec, t_matPrec, t_indPrec> > &e, Vector<TemplateConfig<AMGX_host, t_vecPrec, t_matPrec, t_indPrec> > &bc, Vector<TemplateConfig<AMGX_host, t_vecPrec, t_matPrec, t_indPrec> > &x, Vector<TemplateConfig<AMGX_host, t_vecPrec, t_matPrec, t_indPrec> > &tmp)
{
    if (this->A->get_block_dimy() != this->A->get_block_dimx())
    {
        FatalError("Aggregation_AMG_Level not implemented for non square blocks, exiting", AMGX_ERR_NOT_SUPPORTED_BLOCKSIZE);
    }

    if ( this->m_error_scaling >= 2 )
    {
        FatalError("error_scaling=2,3 is not implemented on host", AMGX_ERR_NOT_IMPLEMENTED );
    }

    Matrix<TConfig> &C = this->next_h->getA();
    ValueTypeB alpha = types::util<ValueTypeB>::get_one();

    if (this->m_error_scaling)
    {
        multiply(this->next_h->getA(), e, tmp);
        alpha = this->computeAlpha (e, bc, tmp);
    }

    // Apply correction on all equations.
    for (int i = 0; i < this->A->get_num_rows(); i++)
    {
        int I = this->m_aggregates[i];

        for (int k = 0; k < this->A->get_block_dimy(); k++)
        {
            x[i * this->A->get_block_dimy() + k] =  x[i * this->A->get_block_dimy() + k] + alpha * e[I * this->A->get_block_dimy() + k];
        }
    }
}

// Prolongate the error on DEVICE using csr format
template <AMGX_VecPrecision t_vecPrec, AMGX_MatPrecision t_matPrec, AMGX_IndPrecision t_indPrec>
void Aggregation_AMG_Level<TemplateConfig<AMGX_device, t_vecPrec, t_matPrec, t_indPrec> >::prolongateAndApplyCorrection_1x1(Vector<TemplateConfig<AMGX_device, t_vecPrec, t_matPrec, t_indPrec> > &e, Vector<TemplateConfig<AMGX_device, t_vecPrec, t_matPrec, t_indPrec> > &bc, Vector<TemplateConfig<AMGX_device, t_vecPrec, t_matPrec, t_indPrec> > &x, Vector<TemplateConfig<AMGX_device, t_vecPrec, t_matPrec, t_indPrec> > &tmp)
{
    AMGX_CPU_PROFILER("Aggregation_AMG_Level::prolongate_and_apply_correction_1x1 ");
    ValueTypeB alpha = types::util<ValueTypeB>::get_one();
    const int block_size = 128;
    const int num_blocks = this->A->get_num_rows() / block_size + 1;
    const IndexType *aggregates_ptr = this->m_aggregates.raw();
    ValueTypeB *x_ptr = x.raw();
    const ValueTypeB *e_ptr = e.raw();

    if (this->m_error_scaling)
    {
        FatalError("error_scaling=1 is deprecated", AMGX_ERR_NOT_IMPLEMENTED );
    }

    prolongateAndApplyCorrectionKernel <<< num_blocks, block_size>>>(alpha, (int)this->A->get_num_rows(), x_ptr, e_ptr, aggregates_ptr, this->m_num_aggregates);
    cudaCheckError();
}

// Prolongate the error on DEVICE using block dia-csr format
template <AMGX_VecPrecision t_vecPrec, AMGX_MatPrecision t_matPrec, AMGX_IndPrecision t_indPrec>
void Aggregation_AMG_Level<TemplateConfig<AMGX_device, t_vecPrec, t_matPrec, t_indPrec> >::prolongateAndApplyCorrection_4x4(Vector<TemplateConfig<AMGX_device, t_vecPrec, t_matPrec, t_indPrec> > &ec,
        Vector<TemplateConfig<AMGX_device, t_vecPrec, t_matPrec, t_indPrec> > &bf,
        Vector<TemplateConfig<AMGX_device, t_vecPrec, t_matPrec, t_indPrec> > &xf,
        Vector<TemplateConfig<AMGX_device, t_vecPrec, t_matPrec, t_indPrec> > &rf)
{
    AMGX_CPU_PROFILER("Aggregation_AMG_Level::prolongate_and_apply_correction_4x4 ");

    if ( this->m_error_scaling >= 2 )
    {
        if ( this->scale_counter > 0 )
        {
            const IndexType *aggregates_ptr = this->m_aggregates.raw();
            ValueTypeB *x_ptr = xf.raw();
            const ValueTypeB *e_ptr = ec.raw();
            const int block_size = 128;
            const int num_blocks = (this->A->get_num_rows() - 1) / block_size + 1;
            prolongateAndApplyCorrectionBlockDiaCsrKernel <<< num_blocks, block_size>>>(this->scale, (int)this->getA().get_num_rows(), x_ptr, e_ptr, aggregates_ptr, this->m_num_aggregates, this->getA().get_block_dimy());
            cudaCheckError();
            this->scale_counter--;
            return;
        }

        bool vanek_scaling = this->m_error_scaling > 3;
        IndexType numRowsCoarse = this->next_d->getA().get_num_rows();
        IndexType numRowsFine = this->A->get_num_rows();
        IndexType blockdim = this->A->get_block_dimx();

        if ( blockdim != this->A->get_block_dimy() )
        {
            FatalError("Unsupported dimension for aggregation amg level", AMGX_ERR_NOT_SUPPORTED_BLOCKSIZE);
        }

        VVector ef( rf.size() );
        VVector Aef( rf.size() );
        ef.set_block_dimy( blockdim );
        Aef.set_block_dimy( blockdim );
        // prolongate e
        const int threads_per_block = 256;
        const int num_block_values = min( AMGX_GRID_MAX_SIZE, (numRowsFine * blockdim - 1) / threads_per_block + 1);
        const cudaStream_t stream = nullptr;
        prolongateVector <<< num_block_values, threads_per_block, 0, stream>>>( this->m_aggregates.raw(), ec.raw(), ef.raw(), numRowsFine, numRowsCoarse, blockdim );
        ef.dirtybit = 1;
        cudaStreamSynchronize(stream);
        cudaCheckError();
        int preSmooth;

        if ( vanek_scaling )
        {
            preSmooth = this->amg->getNumPostsweeps();
        }
        else
        {
            preSmooth = this->scaling_smoother_steps;
        }

        //smooth error
        this->smoother->setTolerance( 0.0 );
        this->smoother->set_max_iters( preSmooth );

        if ( vanek_scaling )
        {
            thrust_wrapper::fill<TConfig::memSpace>( Aef.begin(), Aef.end(), types::util<ValueTypeB>::get_zero() );
            cudaCheckError();
            this->smoother->solve( Aef, ef, false ); //smooth correction with rhs 0
            this->smoother->solve( bf, xf, false ); // smooth x with rhs residual
            //recompute residual
            int offset, size;
            this->getA().getOffsetAndSizeForView(OWNED, &offset, &size);
            axmb( this->getA(), xf, bf, rf, offset, size );
        }
        else
        {
            this->smoother->solve( rf, ef, false ); //smooth correction with rhs residual
        }

        // multiply for lambda computation
        multiply(this->getA(), ef, Aef, OWNED);
        ValueTypeB nominator, denominator;
        int offset = 0, size = 0;
        this->A->getOffsetAndSizeForView(OWNED, &offset, &size);

        if ( this->m_error_scaling == 2 || this->m_error_scaling == 4 )
        {
            // compute lambda=<rf,Aef>/<Aef,Aef>
            nominator = amgx::thrust::inner_product( rf.begin(), rf.end(), Aef.begin(), types::util<ValueTypeB>::get_zero() );
            denominator = amgx::thrust::inner_product( Aef.begin(), Aef.end(), Aef.begin(), types::util<ValueTypeB>::get_zero() );
            cudaCheckError();
        }

        if ( this->m_error_scaling == 3 || this->m_error_scaling == 5)
        {
            // compute lambda=<rf,ef>/<ef,Aef>
            nominator = amgx::thrust::inner_product( rf.begin(), rf.begin() + size * blockdim, ef.begin(), types::util<ValueTypeB>::get_zero() );
            denominator = amgx::thrust::inner_product( ef.begin(), ef.begin() + size * blockdim, Aef.begin(), types::util<ValueTypeB>::get_zero() );

            if (!this->A->is_matrix_singleGPU())
            {
                this->A->getManager()->global_reduce_sum(&nominator);
                this->A->getManager()->global_reduce_sum(&denominator);
            }

            cudaCheckError();
        }

        if (types::util<ValueTypeB>::abs(denominator) == 0.0)
        {
            nominator = denominator = types::util<ValueTypeB>::get_one();
        }

        // apply correction x <- x + lambda*e
        const int num_block_fine = min( AMGX_GRID_MAX_SIZE, (numRowsFine * blockdim - 1) / threads_per_block + 1 );
        ValueTypeB alpha = nominator / denominator;

        if ( types::util<ValueTypeB>::abs(alpha) < .3 )
        {
            alpha = (alpha / types::util<ValueTypeB>::abs(alpha)) * .3;    // it was this before: alpha = .3, which is not 100% equal
        }

        if ( types::util<ValueTypeB>::abs(alpha) > 10 )
        {
            alpha = (alpha / types::util<ValueTypeB>::abs(alpha)) * 10.;    // it was this before: alpha = 10., which is not 100% equal
        }

        applyCorrection <<< num_block_fine, threads_per_block, 0, stream>>>( alpha, ef.raw(), xf.raw(), numRowsFine * blockdim );
        cudaCheckError();
        this->scale_counter = this->reuse_scale; //reuse this scale scale_counter times
        this->scale = alpha;
        return;
    }

    ValueTypeB alpha = types::util<ValueTypeB>::get_one();
    const int block_size = 128;
    const int num_blocks = this->A->get_num_rows() / block_size + 1;
    const IndexType *aggregates_ptr = this->m_aggregates.raw();
    ValueTypeB *x_ptr = xf.raw();
    const ValueTypeB *e_ptr = ec.raw();

    if (this->m_error_scaling == 1)
    {
        FatalError("error_scaling=1 is deprecated", AMGX_ERR_NOT_IMPLEMENTED );
    }

    prolongateAndApplyCorrectionBlockDiaCsrKernel <<< num_blocks, block_size>>>(alpha, (int)this->A->get_num_rows(), x_ptr, e_ptr, aggregates_ptr, this->m_num_aggregates, this->A->get_block_dimy());
    cudaCheckError();
}

template <class T_Config>
void Aggregation_AMG_Level_Base<T_Config >::prolongateAndApplyCorrection(VVector &e, VVector &bf, VVector &x, VVector &tmp)
{
    Matrix<TConfig> &Ac = this->getNextLevel( MemorySpace( ) )->getA();

    //this is dirty, but error scaling 2 and 3 do not have a specialized version. Instead, the general version sits in the 4x4 function
    if ( this->m_error_scaling >= 2 )
    {
        prolongateAndApplyCorrection_4x4(e, bf, x, tmp);
    }
    else if (this->A->get_block_size() == 1)
    {
        prolongateAndApplyCorrection_1x1(e, bf, x, tmp);
    }
    else if (this->A->get_block_dimx() == this->A->get_block_dimy() )
    {
        prolongateAndApplyCorrection_4x4(e, bf, x, tmp);
    }
    else
    {
        FatalError("Unsupported dimension for aggregation amg level", AMGX_ERR_NOT_SUPPORTED_BLOCKSIZE);
    }

    x.dirtybit = 1;

    if (!this->A->is_matrix_singleGPU() && x.delayed_send == 0)
    {
        if (x.in_transfer & RECEIVING) { this->A->manager->exchange_halo_wait(x, x.tag); }

        this->A->manager->exchange_halo_async(x, x.tag);
    }
}


template <class T_Config>
void Aggregation_AMG_Level_Base<T_Config>::restrictResidual(VVector &r, VVector &rr)
{
    if (this->A->get_block_size() == 1)
    {
        restrictResidual_1x1(r, rr);
    }
    else if (this->A->get_block_dimx() == this->A->get_block_dimy() )
    {
        restrictResidual_4x4(r, rr);
    }
    else
    {
        FatalError("Unsupported dimension for aggregation amg level", AMGX_ERR_NOT_SUPPORTED_BLOCKSIZE);
    }

    //TODO: check level transfer between host and device for multiGPU
    if (!this->A->is_matrix_singleGPU())
    {
        Matrix<TConfig> &Ac = this->getNextLevel( MemorySpace( ) )->getA();
        rr.dirtybit = 1;

        if (!Ac.is_matrix_singleGPU() && !this->isConsolidationLevel() && rr.delayed_send == 0)
        {
            Matrix<TConfig> &Ac = this->getNextLevel( MemorySpace( ) )->getA(); //TODO problem in memoryspace transfer is here

            if (rr.in_transfer & RECEIVING) { Ac.manager->exchange_halo_wait(rr, rr.tag); }

            Ac.manager->exchange_halo_async(rr, rr.tag);
        }
    }
}

template <class T_Config>
void Aggregation_AMG_Level_Base<T_Config>::computeRestrictionOperator()
{
    if (this->A->get_block_size() == 1)
    {
        computeRestrictionOperator_1x1();
    }
    else if (this->A->get_block_dimx() == 4 && this->A->get_block_dimy() == 4)
    {
        computeRestrictionOperator_4x4();
    }
    else
    {
        this->computeRestrictionOperator_common();
    }
}

template <typename IndexType>
__global__ void coarse_to_global(IndexType *aggregates, IndexType *aggregates_global, IndexType *renumbering, IndexType num_elements, int64_t offset)
{
    int element = blockIdx.x * blockDim.x + threadIdx.x;

    while (element < num_elements)
    {
        renumbering[aggregates[element]] = aggregates_global[element] + offset; //this won't be a problem, because we are overwriting the same thing
        element += blockDim.x * gridDim.x;
    }
}

template <typename T, typename IndexType>
__global__ void export_matrix_elements(IndexType *row_offsets, IndexType *col_indices, T *values, IndexType *maps, IndexType *renumbering, IndexType *new_row_offsets, IndexType *new_col_indices, T *new_values, IndexType bsize, IndexType size)
{
    int idx = blockIdx.x * blockDim.x / 32 + threadIdx.x / 32;
    int coopIdx = threadIdx.x % 32;

    while (idx < size)
    {
        int row = maps[idx];
        INDEX_TYPE src_base = row_offsets[row];
        INDEX_TYPE dst_base = new_row_offsets[idx];

        for (int m = coopIdx; m < row_offsets[row + 1]*bsize - src_base * bsize; m += 32)
        {
            new_values[dst_base * bsize + m] = values[src_base * bsize + m];
        }

        for (int m = coopIdx; m < row_offsets[row + 1] - src_base; m += 32)
        {
            new_col_indices[dst_base + m] = renumbering[col_indices[src_base + m]];
        }

        idx += gridDim.x * blockDim.x / 32;
    }
}

template <class T>
__global__ void export_matrix_diagonal(T *values, INDEX_TYPE bsize, INDEX_TYPE *maps, T *output, INDEX_TYPE size)
{
    int idx = blockIdx.x * blockDim.x + threadIdx.x;

    while (idx < size)
    {
        int row = maps[idx];
        INDEX_TYPE src_base = row;
        INDEX_TYPE dst_base = idx;

        for (int m = 0; m < bsize; m++)
        {
            output[dst_base * bsize + m] = values[src_base * bsize + m];
        }

        idx += gridDim.x * blockDim.x;
    }
}

__global__ void remove_boundary(INDEX_TYPE *flags, INDEX_TYPE *maps, INDEX_TYPE size)
{
    int element = blockIdx.x * blockDim.x + threadIdx.x;

    while (element < size)
    {
        flags[maps[element]] = 0; //this won't be a problem, because we are overwriting the same thing
        element += blockDim.x * gridDim.x;
    }
}

__global__ void calc_inverse_renumbering(INDEX_TYPE *renum, INDEX_TYPE *irenum, INDEX_TYPE *renum_gbl, INDEX_TYPE base_index, INDEX_TYPE max_element)
{
    int idx = blockDim.x * blockIdx.x + threadIdx.x;

    while (idx < max_element)
    {
        irenum[renum[idx]] = renum_gbl[idx] - base_index;
        idx += blockDim.x * gridDim.x;
    }
}

__global__ void create_halo_mapping(INDEX_TYPE *mapping, INDEX_TYPE *node_list, INDEX_TYPE base_index, INDEX_TYPE map_offset, INDEX_TYPE size)
{
    int row = blockIdx.x * blockDim.x + threadIdx.x;

    while (row < size)
    {
        int idx = node_list[row] - base_index;
        mapping[idx] = map_offset + row;
        row += blockDim.x * gridDim.x;
    }
}

__global__ void map_col_indices_and_count_rowlen(INDEX_TYPE *row_offsets, INDEX_TYPE *col_indices, INDEX_TYPE *row_length, INDEX_TYPE *renumbering, INDEX_TYPE *mapping, INDEX_TYPE *map_offsets, int64_t *index_ranges, INDEX_TYPE part_id, INDEX_TYPE my_id, INDEX_TYPE base_index, INDEX_TYPE my_range, INDEX_TYPE num_neighbors, INDEX_TYPE num_rows)
{
    extern __shared__ volatile int reduction[];
    int row = blockIdx.x * blockDim.x / 4 + threadIdx.x / 4;
    int coopIdx = threadIdx.x % 4;

    while (row < num_rows)
    {
        int valid = 0;

        for (int idx = row_offsets[row] + coopIdx; idx < row_offsets[row + 1]; idx += 4) //this may look horrible, but I expect low branch divergence, because col indices in a row usually belong to the same partition (or at most one more)
        {
            int colIdx = col_indices[idx];
            int part = -2;

            if (colIdx >= index_ranges[2 * part_id] && colIdx < index_ranges[2 * part_id + 1]) //the col index probably belongs to the partition I am working on
            {
                part = part_id;
            }
            else if (colIdx >= base_index && colIdx < base_index + my_range)     //or points back to the owned partition
            {
                part = -1;
            }
            else        //or else it points to a third partition
            {
                for (int i = 0; i < num_neighbors; i++)
                {
                    if (colIdx >= index_ranges[2 * i] && colIdx < index_ranges[2 * i + 1])
                    {
                        part = i;
                    }
                }
            }

            if (part == -2)
            {
                col_indices[idx] = -1;
#ifdef DEBUG
                printf("Column index encountered that does not belong to any of my neighbors!! %d\n", colIdx);
#endif
            }
            else
            {
                if (part == -1)
                {
                    col_indices[idx] = renumbering[colIdx - base_index];
                    valid++;
                }
                else
                {
                    int new_col_idx = mapping[map_offsets[part] + colIdx - index_ranges[2 * part]];

                    if (new_col_idx >= 0)
                    {
                        valid++;
                        col_indices[idx] = new_col_idx;
                    }
                    else
                    {
                        col_indices[idx] = -1;
                    }
                }
            }
        }

        reduction[threadIdx.x] = valid;

        for (int s = 2; s > 0; s >>= 1)
        {
            if (coopIdx < s)
            {
                reduction[threadIdx.x] += reduction[threadIdx.x + s];
            }

            __syncthreads();
        }

        if (coopIdx == 0)
        {
            row_length[row] = reduction[threadIdx.x];
        }

        row += gridDim.x * blockDim.x / 4;
    }
}

__global__ void map_col_indices(INDEX_TYPE *row_offsets, INDEX_TYPE *col_indices, int64_t *halo_ranges, INDEX_TYPE *halo_renumbering, INDEX_TYPE *halo_rows, INDEX_TYPE *global_renumbering, INDEX_TYPE num_neighbors, INDEX_TYPE num_rows, INDEX_TYPE num_rows_processed)
{
    int row = blockIdx.x * blockDim.x / 4 + threadIdx.x / 4;
    int coopIdx = threadIdx.x % 4;

    while (row < num_rows_processed)
    {
        for (int idx = row_offsets[row] + coopIdx; idx < row_offsets[row + 1]; idx += 4)
        {
            int colIdx = col_indices[idx];
            int part = 0;

            if (colIdx < num_rows)
            {
                part = -1;
            }
            else
            {
                colIdx = global_renumbering[colIdx];

                for (int i = 0; i < num_neighbors; i++)
                {
                    if (colIdx >= halo_ranges[2 * i] && colIdx < halo_ranges[2 * i + 1])
                    {
                        part = i;
                        break;
                    }
                }
            }

            if (part == -1)
            {
                col_indices[idx] = colIdx;
            }
            else
            {
                col_indices[idx] = halo_renumbering[halo_rows[part] + colIdx - halo_ranges[2 * part]];
            }
        }

        row += gridDim.x * blockDim.x / 4;
    }
}

template <class T>
__global__ void reorder_whole_matrix(INDEX_TYPE *old_rows, INDEX_TYPE *old_cols, T *old_vals, INDEX_TYPE *rows, INDEX_TYPE *cols, T *vals, INDEX_TYPE bsize, INDEX_TYPE num_rows)
{
    int row = blockIdx.x * blockDim.x + threadIdx.x;

    while (row < num_rows)
    {
        INDEX_TYPE dst_row = row;
        INDEX_TYPE src_base = old_rows[row];
        INDEX_TYPE dst = rows[dst_row];

        for (int i = 0; i < old_rows[row + 1] - src_base; i++)
        {
            INDEX_TYPE colIdx = old_cols[src_base + i];

            if (colIdx >= 0)
            {
                cols[dst] = colIdx;

                for (int j = 0; j < bsize; j++) { vals[dst * bsize + j] = old_vals[(src_base + i) * bsize + j]; }

                dst++;
            }
        }

        row += blockDim.x * gridDim.x;
    }
}

__global__ void calc_gbl_renumbering(INDEX_TYPE *inv_renum, INDEX_TYPE *gbl_renum, INDEX_TYPE size)
{
    int idx = blockDim.x * blockIdx.x + threadIdx.x;

    while (idx < size)
    {
        gbl_renum[inv_renum[idx]] = idx;
        idx += blockDim.x * gridDim.x;
    }
}

template <typename ValueType>
__global__ void write_diagonals(ValueType *values, INDEX_TYPE *diag, INDEX_TYPE *map, ValueType *output, INDEX_TYPE bsize, INDEX_TYPE size)
{
    int nzPerBlock = blockDim.x / bsize;
    int row = blockIdx.x * nzPerBlock + threadIdx.x / bsize;
    int vecIdx = threadIdx.x % bsize;

    if (threadIdx.x >= (blockDim.x / bsize)*bsize) { return; }

    while (row < size)
    {
        output[row * bsize + vecIdx] = values[diag[map[row]] * bsize + vecIdx];
        row += gridDim.x * nzPerBlock;
    }
}

template <typename ValueType>
__global__ void write_diagonals_back(ValueType *values, INDEX_TYPE *diag, ValueType *source, INDEX_TYPE bsize, INDEX_TYPE size)
{
    int nzPerBlock = blockDim.x / bsize;
    int row = blockIdx.x * nzPerBlock + threadIdx.x / bsize;
    int vecIdx = threadIdx.x % bsize;

    if (threadIdx.x >= (blockDim.x / bsize)*bsize) { return; }

    while (row < size)
    {
        values[diag[row]*bsize + vecIdx] = source[row * bsize + vecIdx];
        row += gridDim.x * nzPerBlock;
    }
}

template <class T_Config>
void Aggregation_AMG_Level_Base<T_Config>::prepareNextLevelMatrix_full(const Matrix<TConfig> &A, Matrix<TConfig> &Ac)
{
    if (A.is_matrix_singleGPU()) { return; }

    int num_neighbors = A.manager->neighbors.size();

    if (TConfig::memSpace == AMGX_host)
    {
        FatalError("Aggregation AMG Not implemented for host", AMGX_ERR_NOT_IMPLEMENTED);
    }
    else
    {
        int c_size = Ac.get_num_rows();
        int f_size = A.get_num_rows();
        int diag = Ac.hasProps(DIAG);

        if (A.manager->B2L_rings[0].size() > 2) { FatalError("Aggregation_AMG_Level prepareNextLevelMatrix not implemented >1 halo rings", AMGX_ERR_NOT_SUPPORTED_BLOCKSIZE); }

        //get coarse -> fine global renumbering
        IVector renumbering(c_size);
        int num_blocks = min(4096, (c_size + 127) / 128);
        coarse_to_global <<< num_blocks, 128>>>(this->m_aggregates.raw(), this->m_aggregates_fine_idx.raw(), renumbering.raw(), f_size, 0);
        cudaCheckError();
        //
        // Step 0 - form halo matrices that are exported to neighbors
        //
        std::vector<Matrix<TConfig> > halo_rows(num_neighbors);
        std::vector<DistributedManager<TConfig> > halo_btl(num_neighbors);

        for (int i = 0; i < num_neighbors; i++ )
        {
            int num_unique = Ac.manager->B2L_rings[i][1];
            //prepare export halo matrices
            halo_btl[i].resize(1, 1);
            halo_btl[i].set_global_id(Ac.manager->global_id());
            halo_btl[i].B2L_maps[0].resize(num_unique);
            halo_btl[i].B2L_rings[0].resize(2);
            halo_btl[i].B2L_rings[0][0] = 0;
            halo_btl[i].B2L_rings[0][1] = num_unique;
            halo_btl[i].set_index_range(A.manager->index_range());
            halo_btl[i].set_base_index(A.manager->base_index());
            //global indices of rows of the halo matrix
            amgx::thrust::copy(amgx::thrust::make_permutation_iterator( renumbering.begin(), Ac.manager->B2L_maps[i].begin()),
                         amgx::thrust::make_permutation_iterator( renumbering.begin(), Ac.manager->B2L_maps[i].begin() + num_unique),
                         halo_btl[i].B2L_maps[0].begin());
            cudaCheckError();
            halo_rows[i].addProps(CSR);

            if (diag) { halo_rows[i].addProps(DIAG); }

            //calculate row length and row_offsets
            halo_rows[i].row_offsets.resize(num_unique + 1);
            thrust_wrapper::transform<TConfig::memSpace>(amgx::thrust::make_permutation_iterator(Ac.row_offsets.begin() + 1, Ac.manager->B2L_maps[i].begin()),
                              amgx::thrust::make_permutation_iterator(Ac.row_offsets.begin() + 1, Ac.manager->B2L_maps[i].end()),
                              amgx::thrust::make_permutation_iterator(Ac.row_offsets.begin(), Ac.manager->B2L_maps[i].begin()),
                              halo_rows[i].row_offsets.begin(),
                              amgx::thrust::minus<IndexType>());
            cudaCheckError();
            thrust_wrapper::exclusive_scan<TConfig::memSpace>(halo_rows[i].row_offsets.begin(), halo_rows[i].row_offsets.end(), halo_rows[i].row_offsets.begin());
            cudaCheckError();
            //resize halo matrix
            IndexType num_nz = halo_rows[i].row_offsets[num_unique];
            halo_rows[i].resize(num_unique, num_unique, num_nz, Ac.get_block_dimy(), Ac.get_block_dimx(), 1);
            //copy relevant rows and renumber their column indices
            num_blocks = min(4096, (num_unique + 127) / 128);
            export_matrix_elements <<< num_blocks, 128>>>(Ac.row_offsets.raw(), Ac.col_indices.raw(), Ac.values.raw(), Ac.manager->B2L_maps[i].raw(), renumbering.raw(), halo_rows[i].row_offsets.raw(), halo_rows[i].col_indices.raw(), halo_rows[i].values.raw(), A.get_block_size(), num_unique);
            cudaCheckError();

            if (diag)
            {
                export_matrix_diagonal <<< num_blocks, 128>>>(Ac.values.raw() + Ac.row_offsets[Ac.get_num_rows()]*Ac.get_block_size(), Ac.get_block_size(), Ac.manager->B2L_maps[i].raw(), halo_rows[i].values.raw() + halo_rows[i].row_offsets[halo_rows[i].get_num_rows()]*Ac.get_block_size(), num_unique);
                cudaCheckError();
            }
        }

        Ac.manager->getComms()->exchange_matrix_halo(halo_rows, halo_btl, Ac);
        //--------------------- renumbering/reordering matrix, integrating halo -----------------------------
        Ac.set_initialized(0);
        //number of owned rows
        c_size = Ac.manager->halo_offsets[0];
        f_size = A.manager->halo_offsets[0];
        num_blocks = min(4096, (c_size + 511) / 512);
        int rings = 1;
        //
        // Step 1 - calculate inverse renumbering (to global indices - base_index)
        //
        Ac.manager->inverse_renumbering.resize(c_size);
        thrust_wrapper::transform<TConfig::memSpace>(renumbering.begin(),
                          renumbering.begin() + c_size,
                          amgx::thrust::constant_iterator<IndexType>(A.manager->base_index()),
                          Ac.manager->inverse_renumbering.begin(),
                          amgx::thrust::minus<IndexType>());
        cudaCheckError();
        //big renumbering table for going from global index to owned local index
        IVector global_to_coarse_local(Ac.manager->index_range());
        thrust_wrapper::fill<TConfig::memSpace>(global_to_coarse_local.begin(), global_to_coarse_local.begin() + Ac.manager->index_range(), -1);
        cudaCheckError();
        calc_gbl_renumbering <<< num_blocks, 512>>>(Ac.manager->inverse_renumbering.raw(), global_to_coarse_local.raw(), c_size);
        cudaCheckError();
        Ac.manager->set_num_halo_rows(Ac.manager->halo_offsets[Ac.manager->halo_offsets.size() - 1] - c_size);
        cudaCheckError();
        //
        // Step 2 - create big mapping table of all halo indices we received (this may use a little too much memory sum(fine nodes per neighbor)
        //
        amgx::thrust::host_vector<INDEX_TYPE> neighbor_rows(num_neighbors + 1);
        int max_num_rows = 0;

        for (int i = 0; i < num_neighbors; i++)
        {
            neighbor_rows[i] = halo_rows[i].manager->index_range();
            max_num_rows = max_num_rows > halo_rows[i].get_num_rows() ? max_num_rows : halo_rows[i].get_num_rows();
        }

        thrust_wrapper::exclusive_scan<TConfig::memSpace>(neighbor_rows.begin(), neighbor_rows.end(), neighbor_rows.begin());
        cudaCheckError();
        int total_rows_of_neighbors = neighbor_rows[num_neighbors];
        IVector halo_mapping(total_rows_of_neighbors);
        thrust_wrapper::fill<TConfig::memSpace>(halo_mapping.begin(), halo_mapping.end(), -1);
        cudaCheckError();

        for (int ring = 0; ring < rings; ring++)
        {
            for (int i = 0; i < num_neighbors; i++)
            {
                int size = halo_btl[i].B2L_rings[0][ring + 1] - halo_btl[i].B2L_rings[0][ring];
                int num_blocks = min(4096, (size + 127) / 128);
                create_halo_mapping <<< num_blocks, 128>>>(halo_mapping.raw() + neighbor_rows[i],
                        halo_btl[i].B2L_maps[0].raw() + halo_btl[i].B2L_rings[0][ring],
                        halo_btl[i].base_index(),
                        Ac.manager->halo_offsets[ring * num_neighbors + i], size);
            }
        }

        cudaCheckError();
        //
        // Step 3 - renumber halo matrices and calculate row length (to eventually append to the big matrix)
        //
        INDEX_TYPE owned_nnz = Ac.row_offsets[c_size];
        IVector neighbor_rows_d(num_neighbors + 1);
        amgx::thrust::copy(neighbor_rows.begin(), neighbor_rows.end(), neighbor_rows_d.begin());
        cudaCheckError();
        //map column indices of my own matrix (the ones that point outward)
        map_col_indices <<< num_blocks, 512>>>(Ac.row_offsets.raw() + Ac.manager->num_interior_nodes(),
                                               Ac.col_indices.raw(),
                                               Ac.manager->halo_ranges.raw(),
                                               halo_mapping.raw(),
                                               neighbor_rows_d.raw(),
                                               renumbering.raw(),
                                               num_neighbors, c_size, c_size - Ac.manager->num_interior_nodes());
        cudaCheckError();
        IVector temp_row_len(max_num_rows);

        for (int i = 0; i < num_neighbors; i++)
        {
            //map column indices of halo matrices
            int size = halo_rows[i].get_num_rows();
            int num_blocks = min(4096, (size + 127) / 128);
            map_col_indices_and_count_rowlen <<< num_blocks, 128, 128 * sizeof(INDEX_TYPE)>>>(
                halo_rows[i].row_offsets.raw(),
                halo_rows[i].col_indices.raw(),
                temp_row_len.raw(),
                global_to_coarse_local.raw(),
                halo_mapping.raw(),
                neighbor_rows_d.raw(),
                Ac.manager->halo_ranges.raw(),
                i,
                Ac.manager->global_id(),
                Ac.manager->base_index(),
                Ac.manager->index_range(),
                num_neighbors,
                size);

            for (int ring = 0; ring < rings; ring++)
            {
                amgx::thrust::copy(temp_row_len.begin() + halo_btl[i].B2L_rings[0][ring], temp_row_len.begin() + halo_btl[i].B2L_rings[0][ring + 1], Ac.row_offsets.begin() + Ac.manager->halo_offsets[ring * num_neighbors + i]);
            }
        }

        cudaCheckError();
        INDEX_TYPE old_nnz = Ac.row_offsets[Ac.row_offsets.size() - 1];
        thrust_wrapper::exclusive_scan<TConfig::memSpace>(Ac.row_offsets.begin() + c_size, Ac.row_offsets.end(), Ac.row_offsets.begin() + c_size, owned_nnz);
        cudaCheckError();
        //
        // Step 4 - consolidate column indices and values
        //
        int new_nnz = Ac.row_offsets[Ac.row_offsets.size() - 1];

        Ac.col_indices.resize(new_nnz);
        Ac.values.resize((new_nnz + 1 + diag * (Ac.row_offsets.size() - 2)) * A.get_block_size());

        if (diag)
        {
            MVector diags(c_size * Ac.get_block_size());
            amgx::thrust::copy(Ac.values.begin() + old_nnz * Ac.get_block_size(),
                         Ac.values.begin() + old_nnz * Ac.get_block_size() + c_size * Ac.get_block_size(),
                         diags.begin());
            amgx::thrust::copy(diags.begin(), diags.begin() + c_size * Ac.get_block_size(),
                         Ac.values.begin() + Ac.row_offsets[Ac.get_num_rows()]*Ac.get_block_size());
            cudaCheckError();
        }

        int cumulative_num_rows = c_size;

        for (int i = 0; i < num_neighbors; i++)
        {
            for (int ring = 0; ring < rings; ring++)
            {
                int num_rows = halo_btl[i].B2L_rings[0][ring + 1] - halo_btl[i].B2L_rings[0][ring];
                int num_blocks = min(4096, (num_rows + 127) / 128);
                reorder_whole_matrix <<< num_blocks, 128>>>(halo_rows[i].row_offsets.raw() + halo_btl[i].B2L_rings[0][ring], halo_rows[i].col_indices.raw(), halo_rows[i].values.raw(), Ac.row_offsets.raw() + Ac.manager->halo_offsets[ring * num_neighbors + i], Ac.col_indices.raw(), Ac.values.raw(), Ac.get_block_size(), num_rows);

                if (diag)
                {
                    amgx::thrust::copy(halo_rows[i].values.begin() + (halo_rows[i].row_offsets[halo_rows[i].get_num_rows()] + halo_btl[i].B2L_rings[0][ring])*Ac.get_block_size(),
                                 halo_rows[i].values.begin() + (halo_rows[i].row_offsets[halo_rows[i].get_num_rows()] + halo_btl[i].B2L_rings[0][ring + 1])*Ac.get_block_size(),
                                 Ac.values.begin() + (Ac.row_offsets[Ac.get_num_rows()] + cumulative_num_rows)*Ac.get_block_size());
                    cumulative_num_rows += num_rows;
                }
            }
        }

        cudaCheckError();
        Ac.set_num_cols(Ac.manager->halo_offsets[Ac.manager->halo_offsets.size() - 1]);
        Ac.set_num_rows(Ac.get_num_cols());
        Ac.set_num_nz(new_nnz);
        Ac.delProps(COO);
        Ac.set_initialized(1);
        Ac.computeDiagonal();
    }
}

template <class T_Config>
void Aggregation_AMG_Level_Base<T_Config>::prepareNextLevelMatrix_diag(const Matrix<TConfig> &A, Matrix<TConfig> &Ac)
{
    if (A.is_matrix_singleGPU()) { return; }

    int num_neighbors = A.manager->neighbors.size();

    if (TConfig::memSpace == AMGX_host)
    {
        FatalError("Aggregation AMG Not implemented for host", AMGX_ERR_NOT_IMPLEMENTED);
    }
    else
    {
        int c_size = Ac.manager->halo_offsets[0];
        int f_size = A.manager->halo_offsets[0];
        int diag = Ac.hasProps(DIAG);
        Ac.manager->inverse_renumbering.resize(c_size);
        //get coarse -> fine renumbering
        int num_blocks = min(4096, (c_size + 127) / 128);
        coarse_to_global <<< num_blocks, 128>>>(this->m_aggregates.raw(), this->m_aggregates_fine_idx.raw(), Ac.manager->inverse_renumbering.raw(), f_size, -1 * A.manager->base_index());
        cudaCheckError();
        Ac.manager->set_num_halo_rows(Ac.manager->halo_offsets[Ac.manager->halo_offsets.size() - 1] - c_size);

        if (!diag) { Ac.computeDiagonal(); }

        Ac.set_initialized(1);
        std::vector<MVector> diagonals(num_neighbors);

        for (int i = 0; i < num_neighbors; i++)
        {
            int size = Ac.manager->B2L_rings[i][Ac.manager->B2L_rings.size() - 1];
            diagonals[i].resize(Ac.get_block_size()*size);
            int num_blocks = min(4096, (size + 127) / 128);
            write_diagonals <<< num_blocks, 128>>>(Ac.values.raw(), Ac.diag.raw(), Ac.manager->B2L_maps[i].raw(), diagonals[i].raw(), Ac.get_block_size(), size);
        }

        cudaCheckError();
        Ac.manager->getComms()->exchange_vectors(diagonals, Ac, this->tag * 100 + 10 + 2);

        for (int i = 0; i < num_neighbors; i++)
        {
            int size = Ac.manager->halo_offsets[i + 1] - Ac.manager->halo_offsets[i];

            if (Ac.hasProps(DIAG)) { amgx::thrust::copy(diagonals[i].begin(), diagonals[i].begin() + Ac.get_block_size()*size, Ac.values.begin() + Ac.get_block_size() * (Ac.diagOffset() + Ac.manager->halo_offsets[i])); }
            else
            {
                int num_blocks = min(4096, (size + 127) / 128);
                write_diagonals_back <<< num_blocks, 128>>>(Ac.values.raw(), Ac.diag.raw() + Ac.manager->halo_offsets[i], diagonals[i].raw(), Ac.get_block_size(), size);
            }
        }

        cudaCheckError();
    }
}

template <class T_Config>
void Aggregation_AMG_Level_Base<T_Config>::prepareNextLevelMatrix_none(const Matrix<TConfig> &A, Matrix<TConfig> &Ac)
{
    if (A.is_matrix_singleGPU()) { return; }

    int num_neighbors = A.manager->neighbors.size();

    if (TConfig::memSpace == AMGX_host)
    {
        FatalError("Aggregation AMG Not implemented for host", AMGX_ERR_NOT_IMPLEMENTED);
    }
    else
    {
        int c_size = Ac.manager->halo_offsets[0];
        int f_size = A.manager->halo_offsets[0];
        int diag = Ac.hasProps(DIAG);
        Ac.manager->inverse_renumbering.resize(c_size);
        //get coarse -> fine renumbering
        int num_blocks = min(4096, (c_size + 127) / 128);
        coarse_to_global <<< num_blocks, 128>>>(this->m_aggregates.raw(), this->m_aggregates_fine_idx.raw(), Ac.manager->inverse_renumbering.raw(), f_size, 0);
        cudaCheckError();
        Ac.manager->set_num_halo_rows(Ac.manager->halo_offsets[Ac.manager->halo_offsets.size() - 1] - c_size);
        Ac.set_initialized(1);

        if (!diag) { Ac.computeDiagonal(); }
    }
}

template <class T_Config>
void Aggregation_AMG_Level_Base<T_Config>::prepareNextLevelMatrix(const Matrix<TConfig> &A, Matrix<TConfig> &Ac)
{
    if (m_matrix_halo_exchange == 0)
    {
        this->prepareNextLevelMatrix_none(A, Ac);
    }
    else if (m_matrix_halo_exchange == 1)
    {
        this->prepareNextLevelMatrix_diag(A, Ac);
    }
    else if (m_matrix_halo_exchange == 2)
    {
        this->prepareNextLevelMatrix_full(A, Ac);
    }
    else
    {
        FatalError("Invalid Aggregation matrix_halo_exchange parameter", AMGX_ERR_NOT_IMPLEMENTED);
    }
}


__global__ void set_halo_rowlen(INDEX_TYPE *work, INDEX_TYPE *output, INDEX_TYPE  size, INDEX_TYPE diag)
{
    int idx = blockDim.x * blockIdx.x + threadIdx.x;

    while (idx < size)
    {
        if (work[idx + 1] - work[idx] > 0)
        {
            output[idx] += work[idx + 1] - work[idx] - (1 - diag);
        }

        idx += blockDim.x * gridDim.x;
    }
}

template <typename T>
__global__ void append_halo_nz(INDEX_TYPE *row_offsets, INDEX_TYPE *new_row_offsets, INDEX_TYPE *col_indices, INDEX_TYPE *new_col_indices, T *values, T *new_values, INDEX_TYPE size, INDEX_TYPE diag, INDEX_TYPE halo_offset, INDEX_TYPE block_size)
{
    int idx = blockDim.x * blockIdx.x + threadIdx.x;

    while (idx < size)
    {
        int add_diag = !diag;

        if (!diag && new_col_indices[new_row_offsets[idx]] != -1) { add_diag = 0; } //if diag or there is already soimething in the row, then don't add diagonal nonzero (inside diag)

        int append_offset = -1;

        for (int i = new_row_offsets[idx]; i < new_row_offsets[idx + 1]; i++)
        {
            if (new_col_indices[i] == -1) {append_offset = i; break;}
        }

        for (int i = row_offsets[idx]; i < row_offsets[idx + 1]; i++)
        {
            if (diag && i == row_offsets[idx])   //if outside diag and this is the first nonzero in a non-empty row, overwrite diagonal value
            {
                for (int j = 0; j < block_size; j++)
                {
                    new_values[(new_row_offsets[size] + halo_offset + idx)*block_size + j] = values[(row_offsets[size] + halo_offset + idx) * block_size + j];
                }
            }

            int col_idx = col_indices[i];

            if (append_offset == -1 && (col_idx != halo_offset + idx)) {printf("ERROR: append offset is -1 but row has nonzeros in it old %d to %d new %d to %d\n", row_offsets[idx], row_offsets[idx + 1], new_row_offsets[idx], new_row_offsets[idx + 1]); append_offset = 0;}

            if (col_idx != halo_offset + idx || add_diag)
            {
                new_col_indices[append_offset] = col_idx;

                for (int j = 0; j < block_size; j++)
                {
                    new_values[append_offset * block_size + j] = values[i * block_size + j];
                }

                append_offset++;
            }
        }

        idx += blockDim.x * gridDim.x;
    }
}

template <class T_Config>
void Aggregation_AMG_Level_Base<T_Config>::createCoarseB2LMaps(std::vector<IVector> &in_coarse_B2L_maps)
{
    Matrix<TConfig> &A = this->getA();
    m_num_all_aggregates = m_num_aggregates;
    int num_neighbors = A.manager->neighbors.size();
    IndexType max_b2l = 0;

    for (int i = 0; i < num_neighbors; i++ ) { max_b2l = max_b2l > A.manager->B2L_rings[i][1] ? max_b2l : A.manager->B2L_rings[i][1]; }

    IVector B2L_aggregates(max_b2l);
    IVector indices(max_b2l);

    for (int i = 0; i < num_neighbors; i++ )
    {
        int size = A.manager->B2L_rings[i][1];
        thrust_wrapper::fill<TConfig::memSpace>(B2L_aggregates.begin(), B2L_aggregates.begin() + size, 0);
        thrust_wrapper::sequence<TConfig::memSpace>(indices.begin(), indices.begin() + size);
        //substitute coarse aggregate indices for fine boundary nodes
        amgx::thrust::copy(amgx::thrust::make_permutation_iterator(this->m_aggregates.begin(), A.manager->B2L_maps[i].begin()),
                     amgx::thrust::make_permutation_iterator(this->m_aggregates.begin(), A.manager->B2L_maps[i].begin() + size),
                     B2L_aggregates.begin());
        //find the unique ones
        amgx::thrust::sort_by_key(B2L_aggregates.begin(), B2L_aggregates.begin() + size, indices.begin());
        IndexType num_unique = amgx::thrust::unique_by_key(B2L_aggregates.begin(), B2L_aggregates.begin() + size, indices.begin()).first - B2L_aggregates.begin();
        in_coarse_B2L_maps[i].resize(num_unique);
        //sort it back so we have the original ordering
        amgx::thrust::sort_by_key(indices.begin(), indices.begin() + num_unique, B2L_aggregates.begin());
        amgx::thrust::copy(B2L_aggregates.begin(), B2L_aggregates.begin() + num_unique, in_coarse_B2L_maps[i].begin());
    }

    cudaCheckError();
}


__global__ void populate_coarse_boundary(INDEX_TYPE *flags, INDEX_TYPE *indices, INDEX_TYPE *maps, INDEX_TYPE *output, INDEX_TYPE  size)
{
    int idx = blockDim.x * blockIdx.x + threadIdx.x;

    while (idx < size)
    {
        output[flags[maps[indices[idx]]]] = maps[indices[idx]];
        idx += blockDim.x * gridDim.x;
    }
}

__global__ void flag_coarse_boundary(INDEX_TYPE *flags, INDEX_TYPE *indices, INDEX_TYPE *maps, INDEX_TYPE  size)
{
    int idx = blockDim.x * blockIdx.x + threadIdx.x;

    while (idx < size)
    {
        flags[maps[indices[idx]]] = 1;
        idx += blockDim.x * gridDim.x;
    }
}

__global__ void flag_halo_indices(INDEX_TYPE *flags, INDEX_TYPE *indices, INDEX_TYPE  offset, INDEX_TYPE  size)
{
    int idx = blockDim.x * blockIdx.x + threadIdx.x;

    while (idx < size)
    {
        flags[indices[idx] - offset] = 1;
        idx += blockDim.x * gridDim.x;
    }
}

__global__ void apply_halo_aggregate_indices(INDEX_TYPE *flags, INDEX_TYPE *indices, INDEX_TYPE *output, INDEX_TYPE offset, INDEX_TYPE aggregates_offset, INDEX_TYPE  size)
{
    int idx = blockDim.x * blockIdx.x + threadIdx.x;

    while (idx < size)
    {
        output[idx] = flags[indices[idx] - offset] + aggregates_offset;
        idx += blockDim.x * gridDim.x;
    }
}

// renumbering the aggregates/communicationg with neighbors
template <class T_Config>
void Aggregation_AMG_Level_Base<T_Config>::setNeighborAggregates()
{
    Matrix<TConfig> &A = this->getA();
    Matrix<TConfig> &Ac = this->getNextLevel( MemorySpace( ) )->getA();
    m_num_all_aggregates = m_num_aggregates;

    /* WARNING: the matrix reordering always happens inside createRenumbering routine. There are three ways to get to this routine
       1. matrix_upload_all -> uploadMatrix -> initializeUploadReorderAll -> reorder_matrix -> createRenumbering
       2. read_system_distributed -> renumberMatrixOneRing -> reorder_matrix_owned -> createRenumbering
       3. solver_setup -> ... -> AMG_Level::setup -> createCoarseMatrices -> setNeighborAggregates -> createRenumbering
       If you are reading the renumbering from file you might need to add intercept code in if statement below,
       otherwise this routine will exit before calling createRenumbering routine (in case of single or disjoint partitions).
    */
    if (this->getA().is_matrix_singleGPU()) { return; }

    int num_neighbors = A.manager->neighbors.size();

    //
    // Step 0 - set up coarse matrix metadata
    //
    if (Ac.manager == NULL) { Ac.manager = new DistributedManager<T_Config>(); }

    Ac.manager->resize(A.manager->neighbors.size(), 1);
    Ac.manager->A = &Ac;
    int f_size = A.get_num_rows();
    Ac.manager->setComms(A.manager->getComms());
    Ac.manager->set_global_id(A.manager->global_id());
    Ac.manager->neighbors = A.manager->neighbors;
    Ac.manager->set_base_index(A.manager->base_index());
    Ac.manager->halo_ranges = A.manager->halo_ranges;
    Ac.manager->set_index_range(A.manager->index_range());
    //-------------------------------------- Section 1 - renumbering -----------------------------------------------------------
    //
    // Step 1 - calculate coarse level B2L maps - any aggregate that has a fine boundary node, becomes a coarse boundary node
    //
    m_num_all_aggregates = m_num_aggregates;
    int vec_size = m_num_aggregates + 1; //A.manager->num_boundary_nodes()+1;
    IVector B2L_aggregates(vec_size);

    for (int i = 0; i < A.manager->neighbors.size(); i++)
    {
        thrust_wrapper::fill<TConfig::memSpace>(B2L_aggregates.begin(), B2L_aggregates.begin() + vec_size, 0);
        int size = A.manager->B2L_rings[i][1];
        int block_size = 128;
        int grid_size = std::min( 4096, ( size + block_size - 1 ) / block_size);
        flag_coarse_boundary <<< grid_size, block_size>>>(B2L_aggregates.raw(), A.manager->B2L_maps[i].raw(), this->m_aggregates.raw(), size);
        thrust_wrapper::exclusive_scan<TConfig::memSpace>(B2L_aggregates.begin(), B2L_aggregates.begin() + vec_size, B2L_aggregates.begin());
        (Ac.manager->B2L_maps)[i].resize(B2L_aggregates[vec_size - 1]);
        populate_coarse_boundary <<< grid_size, block_size>>>(B2L_aggregates.raw(), A.manager->B2L_maps[i].raw(), this->m_aggregates.raw(), Ac.manager->B2L_maps[i].raw(), size);
    }

    cudaCheckError();

    for (int i = 0; i < num_neighbors; i++)
    {
        Ac.manager->B2L_rings[i].resize(2);
        Ac.manager->B2L_rings[i][0] = 0;
        Ac.manager->B2L_rings[i][1] = Ac.manager->B2L_maps[i].size();
    }

    DistributedArranger<T_Config> *prep = new DistributedArranger<T_Config>;
    prep->initialize_B2L_maps_offsets(Ac, 1);
    delete prep;
    Ac.set_num_rows(m_num_aggregates);
    IVector renumbering(m_num_aggregates + 1); /* +1 is actually not needed, it will be resized in createRenumbering */
    Ac.manager->createRenumbering(renumbering);
    //
    // Step 2 - renumber aggregates, so boundary nodes will have higher index than interior ones (based on the renumberiong we have been calculating)
    //
    /* WARNING: 1. Thrust scatter and gather routines seem more appropriate here, but they implicitly assume that the input
                and output have certain size correlation, which is not matched by vectors in our case. The only remaining option
                is to use make_permutation as is done below. Example of Thrust scatter and gather calls
                IVector ttt(f_size,-1);
                amgx::thrust::scatter(this->m_aggregates.begin(), this->m_aggregates.begin()+f_size, renumbering.begin(), ttt.begin());
                amgx::thrust::gather(renumbering.begin(), renumbering.end(), this->m_aggregates.begin(), ttt.begin());
                amgx::thrust::copy(ttt.begin(), ttt.end(), this->m_aggregates.begin());

                2. The original thrust composite call is illegal because it uses the same array (m_aggregates) for input and output.
                amgx::thrust::copy(amgx::thrust::make_permutation_iterator(renumbering.begin(), this->m_aggregates.begin()),
                amgx::thrust::make_permutation_iterator(renumbering.begin(), this->m_aggregates.begin()+f_size),
                             this->m_aggregates.begin());
                Although it somehow still works, it is much safer to use explicit temporary storage for the intermediate result.
    */
    /* WARNING: must save unreordered aggregates for later use before reordering them. */
    IVector unreordered_aggregates(this->m_aggregates);
    /* WARNING: change Thrust call to explicitly use temporary storage for the intermediate result. The earlier version is illegal, but somehow still works. */
    IVector ttt(f_size, -1);
    amgx::thrust::copy(amgx::thrust::make_permutation_iterator(renumbering.begin(), this->m_aggregates.begin()),
                 amgx::thrust::make_permutation_iterator(renumbering.begin(), this->m_aggregates.begin() + f_size),
                 ttt.begin());
    amgx::thrust::copy(ttt.begin(), ttt.end(), this->m_aggregates.begin());
    cudaCheckError();

    //we don't need renumbering anymore, it will be identity on the coarse level

    //-------------------------------------- Section 2 - communication -----------------------------------------------------------

    //
    // Step 3 - populate aggregates_fine_idx, which stores for every fine node the original global index of the aggregate (which is lowest global index of nodes aggregated together)
    //

    //
    // These are different when we do /don't do matrix halo exchanges - when we do we need global indices to match nodes,
    // and in this case Ac after computeA will not have the same ordering of halo nodes as after prepareNextLevel_full.
    // However when we do not do matrix halo exchange we are only interested in the ordering of halo nodes on the coarse level,
    // and we can get that by exchanging the (already renumbered) aggregates vector.
    //
    if (m_matrix_halo_exchange == 2)
    {
        //Find original global indices of nodes that have the minimum id in the aggregates.
        amgx::thrust::copy(amgx::thrust::make_permutation_iterator(A.manager->inverse_renumbering.begin(), this->m_aggregates_fine_idx.begin()),
                     amgx::thrust::make_permutation_iterator(A.manager->inverse_renumbering.begin(), this->m_aggregates_fine_idx.begin() + f_size),
                     this->m_aggregates_fine_idx.begin());
        thrust_wrapper::transform<TConfig::memSpace>(this->m_aggregates_fine_idx.begin(),
                          this->m_aggregates_fine_idx.begin() + f_size,
                          amgx::thrust::constant_iterator<IndexType>(A.manager->base_index()),
                          this->m_aggregates_fine_idx.begin(),
                          amgx::thrust::plus<IndexType>());
        //communicate
        this->m_aggregates_fine_idx.set_block_dimx(1);
        this->m_aggregates_fine_idx.set_block_dimy(1);
        m_aggregates_fine_idx.dirtybit = 1;
        A.manager->exchange_halo(m_aggregates_fine_idx, this->tag * 100 + 1 * 10 + 0);
    }
    else
    {
        //communicate
        this->m_aggregates.set_block_dimx(1);
        this->m_aggregates.set_block_dimy(1);
        m_aggregates.dirtybit = 1;
        /* WARNING: you should exchange unreordered aggregates, and append them to your own reordered aggregates, to conform to asusmptions done by distributed_mamanger. */
        //A.manager->exchange_halo(m_aggregates, this->tag*100+1*10+0); //wrong
        A.manager->exchange_halo(unreordered_aggregates, this->tag * 100 + 1 * 10 + 0);
        amgx::thrust::copy(unreordered_aggregates.begin() + f_size, unreordered_aggregates.end(), this->m_aggregates.begin() + f_size);
    }

    cudaCheckError();
    //
    // Step 4 - consolidate neighbors' aggregates into own list to be able to perform Galerkin product with the n-ring halo
    //
    IVector &exchanged_aggregates = m_matrix_halo_exchange == 2 ? this->m_aggregates_fine_idx : this->m_aggregates;
    int min_index = amgx::thrust::reduce(exchanged_aggregates.begin() + A.manager->halo_offsets[0], exchanged_aggregates.begin() + A.manager->halo_offsets[num_neighbors], (int)0xFFFFFFF, amgx::thrust::minimum<int>());
    int max_index = amgx::thrust::reduce(exchanged_aggregates.begin() + A.manager->halo_offsets[0], exchanged_aggregates.begin() + A.manager->halo_offsets[num_neighbors], (int)0, amgx::thrust::maximum<int>());
    cudaCheckError();
    int s_size = max_index - min_index + 2;
    IVector scratch(s_size);

    for (int i = 0; i < num_neighbors; i++)
    {
        int size = A.manager->halo_offsets[i + 1] - A.manager->halo_offsets[i];
        //Could also use local minimums to perform the same operation. The results are the same.
        //int min_local = amgx::thrust::reduce(exchanged_aggregates.begin()+A.manager->halo_offsets[i], exchanged_aggregates.begin()+A.manager->halo_offsets[i+1], (int)0xFFFFFFF, amgx::thrust::minimum<int>());
        thrust_wrapper::fill<TConfig::memSpace>(scratch.begin(), scratch.begin() + s_size, 0);
        int block_size = 128;
        int grid_size = std::min( 4096, ( size + block_size - 1 ) / block_size);
        flag_halo_indices <<< grid_size, block_size>>>(scratch.raw(), exchanged_aggregates.raw() + A.manager->halo_offsets[i], min_index /*min_local*/, size);
        thrust_wrapper::exclusive_scan<TConfig::memSpace>(scratch.begin(), scratch.begin() + s_size, scratch.begin());
        apply_halo_aggregate_indices <<< grid_size, block_size>>>(scratch.raw(), exchanged_aggregates.raw() + A.manager->halo_offsets[i], this->m_aggregates.raw() + A.manager->halo_offsets[i], min_index /*min_local*/, m_num_all_aggregates, size);
        Ac.manager->halo_offsets[i] = m_num_all_aggregates;
        m_num_all_aggregates += scratch[s_size - 1];
    }

    cudaCheckError();
    Ac.manager->halo_offsets[num_neighbors] = m_num_all_aggregates;
}

//TODO: The consolidate and unconsolidate parts could be made more efficient by only sending the
//      nonzero values
template <class T_Config>
void Aggregation_AMG_Level_Base<T_Config>::consolidateVector(VVector &x)
{
    int my_id = this->getA().manager->global_id();

    if (this->getA().manager->isRootPartition())
    {
        // Here all partitions being consolidated should have same vector size, see TODO above
        INDEX_TYPE num_parts = this->getA().manager->getNumPartsToConsolidate();

        for (int i = 0; i < num_parts; i++)
        {
            int current_part = this->getA().manager->getPartsToConsolidate()[i];

            // Vector has been set to correct size
            if (current_part != my_id)
            {
                //printf("Root partition %d receiving %d -> %d and %d -> %d (total %d)\n", this->getA().manager->global_id(), this->getA().manager->getConsolidationArrayOffsets()[i], this->getA().manager->getConsolidationArrayOffsets()[i+1], this->getA().manager->getConsolidationArrayOffsets()[num_parts+i], this->getA().manager->getConsolidationArrayOffsets()[num_parts+i+1], (int)x.size()/x.get_block_size());
                this->getA().manager->getComms()->recv_vector(x, current_part, 10000 + current_part, x.get_block_size()*this->getA().manager->getConsolidationArrayOffsets()[i], x.get_block_size() * (this->getA().manager->getConsolidationArrayOffsets()[i + 1] - this->getA().manager->getConsolidationArrayOffsets()[i]));
                this->getA().manager->getComms()->recv_vector(x, current_part, 20000 + current_part, x.get_block_size()*this->getA().manager->getConsolidationArrayOffsets()[num_parts + i], x.get_block_size() * (this->getA().manager->getConsolidationArrayOffsets()[num_parts + i + 1] - this->getA().manager->getConsolidationArrayOffsets()[num_parts + i]));
            }
        }
    }
    else
    {
        int my_destination_part = this->getA().manager->getMyDestinationPartition();
        int i_off, i_size, b_off, b_size;
        this->getA().manager->getConsolidationOffsets(&i_off, &i_size, &b_off, &b_size);
        // Here all partitions being consolidated should have same vector size, see TODO above
        this->getA().manager->getComms()->send_vector_async(x, my_destination_part, 10000 + my_id, i_off * x.get_block_size(), i_size * x.get_block_size());
        this->getA().manager->getComms()->send_vector_async(x, my_destination_part, 20000 + my_id, b_off * x.get_block_size(), b_size * x.get_block_size());
    }
}

//TODO: The consolidate and unconsolidate parts could be made more efficient by only sending the
//      nonzero values
template <class T_Config>
void Aggregation_AMG_Level_Base<T_Config>::unconsolidateVector(VVector &x)
{
    if (this->getA().manager->isRootPartition())
    {
        INDEX_TYPE num_parts = this->getA().manager->getNumPartsToConsolidate();

        for (int i = 0; i < num_parts; i++)
        {
            int current_part = this->getA().manager->getPartsToConsolidate()[i];

            // Vector has been set to correct size
            if (current_part != this->getA().manager->global_id())
            {
                this->getA().manager->getComms()->send_vector_async(x, current_part, 30000 + current_part, x.get_block_size()*this->getA().manager->getConsolidationArrayOffsets()[i], x.get_block_size() * (this->getA().manager->getConsolidationArrayOffsets()[i + 1] - this->getA().manager->getConsolidationArrayOffsets()[i]));
                this->getA().manager->getComms()->send_vector_async(x, current_part, 40000 + current_part, x.get_block_size()*this->getA().manager->getConsolidationArrayOffsets()[num_parts + i], x.get_block_size() * (this->getA().manager->getConsolidationArrayOffsets()[num_parts + i + 1] - this->getA().manager->getConsolidationArrayOffsets()[num_parts + i]));
            }
        }
    }
    else
    {
        int my_destination_part = this->getA().manager->getMyDestinationPartition();
        // Vector x is of unknown size
        int i_off, i_size, b_off, b_size;
        this->getA().manager->getConsolidationOffsets(&i_off, &i_size, &b_off, &b_size);
        this->getA().manager->getComms()->recv_vector(x, my_destination_part, 30000 + this->getA().manager->global_id(), i_off * x.get_block_size(), i_size * x.get_block_size());
        this->getA().manager->getComms()->recv_vector(x, my_destination_part, 40000 + this->getA().manager->global_id(), b_off * x.get_block_size(), b_size * x.get_block_size());
    }
}


template <class T_Config>
void Aggregation_AMG_Level_Base<T_Config>::createCoarseVertices()
{
    profileSubphaseFindAggregates();
    //Set the aggregates
    this->Profile.tic("setAggregates");
    this->m_selector->setAggregates(this->getA(), this->m_aggregates, this->m_aggregates_fine_idx, this->m_num_aggregates);
    this->Profile.toc("setAggregates");

    if ( this->m_print_aggregation_info )
    {
        this->m_selector->printAggregationInfo( this->m_aggregates, this->m_aggregates_fine_idx, this->m_num_aggregates );
    }

    this->getA().template setParameter< int > ("aggregates_num", this->m_num_aggregates); // ptr to aaggregates
}

//  Creating the next level
template <class T_Config>
void Aggregation_AMG_Level_Base<T_Config>::createCoarseMatrices()
{
    Matrix<TConfig> &A = this->getA();
    Matrix<TConfig> &Ac = this->getNextLevel( MemorySpace( ) )->getA();
    profileSubphaseFindAggregates();
    int num_parts, num_fine_neighbors, my_id;

    if (!A.is_matrix_singleGPU())
    {
        num_parts = A.manager->getComms()->get_num_partitions();
        num_fine_neighbors = A.manager->neighbors.size();
        my_id = A.manager->global_id();
    }
    else
    {
        num_parts = 1;
        num_fine_neighbors = 0;
        my_id = 0;
    }

    if (!A.is_matrix_singleGPU() && this->isConsolidationLevel())
    {
        // ----------------------------------------------------
        // Consolidate multiple fine matrices into one coarse matrix
        // ----------------------------------------------------
        // ----------------
        // Step 1
        // Decide which partitions should be merged together, store in destination_partitions vector
        // ---------------
        IVector_h &destination_part = A.manager->getDestinationPartitions();
        int my_destination_part = A.manager->getMyDestinationPartition();

        if (my_destination_part >= num_parts)
        {
            FatalError("During consolidation, sending data to partition that doesn't exist", AMGX_ERR_NOT_IMPLEMENTED);
        }

        // Create mapping from coarse partition indices (ranks on the coarse consolidated level) to partition indices on the fine level (ranks on the fine level)
        IVector_h coarse_part_to_fine_part = destination_part;
        amgx::thrust::sort(coarse_part_to_fine_part.begin(), coarse_part_to_fine_part.end());
        cudaCheckError();
        coarse_part_to_fine_part.erase(amgx::thrust::unique(coarse_part_to_fine_part.begin(), coarse_part_to_fine_part.end()), coarse_part_to_fine_part.end());
        cudaCheckError();
        //Then, the number of coarse partitions is simply the size of this vector
        int num_coarse_partitions = coarse_part_to_fine_part.size();
        // Create mapping from fine partition indices to coarse partition indices, with fine partitions that are merging together having the same coarse indices
        IVector_h fine_part_to_coarse_part(num_parts);
        amgx::thrust::lower_bound(coarse_part_to_fine_part.begin(), coarse_part_to_fine_part.end(), destination_part.begin(), destination_part.end(), fine_part_to_coarse_part.begin());
        cudaCheckError();
        // Create mapping from this specific partition's neighbors to consolidated coarse neighbors, but using their fine index (aka. destination partition indices for my neighbors)
        IVector_h fine_neigh_to_fine_part;
        A.manager->createNeighToDestPartMap(fine_neigh_to_fine_part, A.manager->neighbors, destination_part, num_fine_neighbors);
        // Create mapping from consolidated coarse neighbors to fine partition indices (even if the current partition is not going to be a root)
        IVector_h coarse_neigh_to_fine_part;
        int num_coarse_neighbors;
        A.manager->createConsolidatedNeighToPartMap(coarse_neigh_to_fine_part, fine_neigh_to_fine_part, my_destination_part, destination_part, num_coarse_neighbors);
        // Create mapping from fine neighbors to coarse neighbors, with fine neighbors this partition is merging with labeled with -1
        IVector_h fine_neigh_to_coarse_neigh;
        A.manager->createNeighToConsNeigh(fine_neigh_to_coarse_neigh, coarse_neigh_to_fine_part, fine_neigh_to_fine_part, my_destination_part, num_fine_neighbors);
        /*
         EXAMPLE
          Take the following partition graph (that describes connections between partitions, vertices are the partitions themselves), this is the same graph that is used in the setup example
          number of partitions num_parts=12
          CSR row_offsets [0 4 8 13 21 25 32 36 41 46 50 57 61]
          CSR col_indices [0 1 3 8
                       0 1 2 3
                       1 2 3 4 5
                       0 1 2 3 4 5 8 10
                       2 4 5 6
                       2 3 4 5 6 7 10
                       4 5 6 7
                       5 6 7 9 10
                       0 3 8 10 11
                       7 9 10 11
                       3 5 7 8 9 10 11
                       8 9 10 11]
          destination_part = [0 0 0 0 4 4 4 4 8 8 8 8]
          coarse_part_to_fine_part = [0 4 8] num_coarse_partitions = 3
          fine_part_to_coarse_part = [0 0 0 0 1 1 1 1 2 2 2 2]
          original neighbor lists correspond to the rows of the matrix, minus the diagonal elements: (part 0)[1 3 8] (part 3)[0 1 2 4 5 8 10] (part 10)[3 5 7 8 9 11]
          fine_neigh_to_fine_part (part 0)[0 0 2] (part 3)[0 0 0 0 1 2 2] (part 10)[0 1 1 2 2 2]
          coarse_neigh_to_fine_part (part 0)[8] (part 3)[4 8] (part 10)[0 4]
          fine_neigh_to_coarse_neigh (part 0)[-1 -1 0] (part 3)[-1 -1 -1 0 0 1 1] (part 10)[0 1 1 -1 -1 -1]
         */
        // --------------------------
        // Step 2
        // Create coarse B2L_maps, by mapping fine B2L maps to coarse indices using this->m_aggregates and eliminating duplicates
        // --------------------------
        std::vector<IVector> coarse_B2L_maps(num_fine_neighbors);
        m_num_all_aggregates = m_num_aggregates;
        int num_neighbors_temp = A.manager->neighbors.size();
        int num_rings = A.manager->B2L_rings[0].size() - 1;

        if (num_rings != 1)
        {
            FatalError("num_rings > 1 not supported in consolidation\n", AMGX_ERR_NOT_IMPLEMENTED);
        }

        IndexType max_b2l = 0;

        for (int i = 0; i < num_neighbors_temp; i++ ) { max_b2l = max_b2l > A.manager->B2L_rings[i][1] ? max_b2l : A.manager->B2L_rings[i][1]; }

        IVector B2L_aggregates(max_b2l);
        IVector indices(max_b2l);

        //TODO: use the algorithm from setNeighborAggregates()
        for (int i = 0; i < num_neighbors_temp; i++ )
        {
            int size = A.manager->B2L_rings[i][1];
            thrust_wrapper::fill<TConfig::memSpace>(B2L_aggregates.begin(), B2L_aggregates.begin() + size, 0);
            thrust_wrapper::sequence<TConfig::memSpace>(indices.begin(), indices.begin() + size);
            //substitute coarse aggregate indices for fine boundary nodes
            amgx::thrust::copy(amgx::thrust::make_permutation_iterator(this->m_aggregates.begin(), A.manager->B2L_maps[i].begin()),
                         amgx::thrust::make_permutation_iterator(this->m_aggregates.begin(), A.manager->B2L_maps[i].begin() + size),
                         B2L_aggregates.begin());
            //find the unique ones
            amgx::thrust::sort_by_key(B2L_aggregates.begin(), B2L_aggregates.begin() + size, indices.begin());
            IndexType num_unique = amgx::thrust::unique_by_key(B2L_aggregates.begin(), B2L_aggregates.begin() + size, indices.begin()).first - B2L_aggregates.begin();
            coarse_B2L_maps[i].resize(num_unique);
            //sort it back so we have the original ordering
            amgx::thrust::sort_by_key(indices.begin(), indices.begin() + num_unique, B2L_aggregates.begin());
            amgx::thrust::copy(B2L_aggregates.begin(), B2L_aggregates.begin() + num_unique, coarse_B2L_maps[i].begin());
        }

        cudaCheckError();
        /*
         * EXAMPLE
         say, partition 3 has the following coarse B2L_maps:
         neighbors [0 1 2 4 5 8 10]
         B2L_maps[0(=0)] = [6 7 8]
         B2L_maps[1(=1)] = [8 9 10]
         B2L_maps[2(=2)] = [10 11 12 13]
         B2L_maps[3(=4)] = [13 14 15]
         B2L_maps[4(=5)] = [15 16 17]
         B2L_maps[5(=8)] = [6 18 19]
         B2L_maps[6(=10)] = [17 20 19]
         */
        // ---------------------------------------------------
        // Step 3
        // create new B2L maps for each merged destination neighbor and drop B2L maps to neighbors we are merging with
        // ---------------------------------------------------
        std::vector<IVector> dest_coarse_B2L_maps;
        A.manager->consolidateB2Lmaps(dest_coarse_B2L_maps, coarse_B2L_maps, fine_neigh_to_coarse_neigh, num_coarse_neighbors, num_fine_neighbors);
        /*
         * EXAMPLE
         Then, merging the coarse B2L maps on partition 3, we get:
         coarse_neigh_to_fine_part [4 8]
         dest_coarse_B2L_maps[0(=4)] = [13 14 15 16 17]
         dest_coarse_B2L_maps[1(=8)] = [6 17 18 19 20]
         */
        // -----------------------
        // Step 4
        // Create interior-boundary renumbering of aggregates according to dest_coarse_B2L_maps
        // -----------------------
        // Now renumber the aggregates with all interior aggregates first, boundary aggregates second
        int num_interior_aggregates; //returned by createAggregatesRenumbering
        int num_boundary_aggregates; //returned by createAggregatesRenumbering
        IVector renumbering; //returned by createAggregatesRenumbering
        // Following calls create renumbering array and modifies B2L_maps
        A.manager->createAggregatesRenumbering(renumbering, dest_coarse_B2L_maps, this->m_num_aggregates, num_coarse_neighbors, num_interior_aggregates, num_boundary_aggregates, num_rings);
        /*
         * EXAMPLE
         Partition 3 will get a renumbering vector of size 21, for the 21 owned agggregates:
         [0 1 2 3 4 5 17 6 7 8 9 10 11 12 13 14 15 16 18 19 20]
         num_interior_aggregates = 12
         num_boundary_aggregates = 9
         */
        // -------------------------------------------------
        // Step 5
        // Determine whether root partition, make list of partitions merged into one
        // ------------------------------------------------
        // Check if I'm root partition and how fine partitions (including myself) are merging into me
        bool is_root_partition = false;
        int num_fine_parts_to_consolidate = 0;
        IVector_h fine_parts_to_consolidate;

        for (int i = 0; i < num_parts; i++)
        {
            if (destination_part[i] == my_id)
            {
                is_root_partition = true;
                num_fine_parts_to_consolidate++;
            }
        }

        fine_parts_to_consolidate.resize(num_fine_parts_to_consolidate);
        int count = 0;

        for (int i = 0; i < num_parts; i++)
        {
            if (destination_part[i] == my_id)
            {
                fine_parts_to_consolidate[count] = i;
                count++;
            }
        }

        //save this information as state, as this will also be required during solve for restriction/prolongation
        A.manager->setIsRootPartition(is_root_partition);
        A.manager->setNumPartsToConsolidate(num_fine_parts_to_consolidate);
        A.manager->setPartsToConsolidate(fine_parts_to_consolidate);
        /*
         * EXAMPLE
         isRootPartition is true for partitions 0,4,8 false for others
         num_fine_parts_to_consolidate = 4 for partitions 0,4,8
         fine_parts_to_consolidate (part 0)[0 1 2 3] (part 4)[4 5 6 7] (part 8)[8 9 10 11]
         */
        // ----------------------
        // Step 6
        // Compute number of interior, boundary and total nodes in the consolidated coarse matrix. Create offsets so that partitions being merged together will have their aggregate indices ordered like this:
        // [num_interior(fine_parts_to_consolidate[0]] num_interior(fine_parts_to_consolidate[1]] ... num_interior(fine_parts_to_consolidate[num_fine_parts_to_consolidate]
        //        num_boundary(fine_parts_to_consolidate[0]] num_boundary(fine_parts_to_consolidate[1]] ... num_boundary(fine_parts_to_consolidate[num_fine_parts_to_consolidate] ]
        // ----------------------
        // Gather to get number of interior/boundary aggregates of neighbors I will merge with
        std::vector<IVector_h> vertex_counts;
        int interior_offset, boundary_offset, total_interior_rows_in_merged, total_boundary_rows_in_merged;
        int total_rows_in_merged;
        //Computes these offsets on the root, sends them back
        A.manager->computeConsolidatedOffsets(my_id, my_destination_part, is_root_partition, num_interior_aggregates, num_boundary_aggregates, vertex_counts, fine_parts_to_consolidate, num_fine_parts_to_consolidate, interior_offset, boundary_offset, total_interior_rows_in_merged, total_boundary_rows_in_merged, total_rows_in_merged, A.manager->getComms());
        //Partitions save these offsets, as it will be required during solve restriction/prolongation
        A.manager->setConsolidationOffsets(interior_offset, num_interior_aggregates, boundary_offset + num_interior_aggregates, num_boundary_aggregates);
        /*
         * EXAMPLE
         For root partition 0, say we have the following interior/boundary counts (note that partition 1 has 0 boundary, as it is only connected to partitions it is merging with)
         part 0 - interior: 10 boundary 3
         part 1 - interior: 18
         part 2 - interior: 10 boundary 16
         part 3 - interior: 12 boundary 9
         interior_offset for partitions 0,1,2,3: 0 10 28 38 (total_interior_rows_in_merged 50)
         boundary_offset for partitions 0,1,2,3: 0 3 3 19 (total_boundary_rows_in_merged 28)
         */
        // ----------------------
        // Step 7
        // Each partition renumbers its aggregates and dest_coarse_B2L_maps using offsets computed in Step 6 and permutation in Step 4
        // ----------------------
        // Kernel to renumber the aggregates
        int block_size = 128;
        int grid_size = std::min( 4096, ( A.manager->halo_offsets[0] + block_size - 1 ) / block_size);
        renumberAggregatesKernel <<< grid_size, block_size >>>(renumbering.raw(), interior_offset, boundary_offset, this->m_aggregates.raw(), A.manager->halo_offsets[0], num_interior_aggregates, renumbering.size());
        cudaCheckError();

        for (int i = 0; i < num_coarse_neighbors; i++)
        {
            thrust_wrapper::transform<TConfig::memSpace>(dest_coarse_B2L_maps[i].begin(),
                              dest_coarse_B2L_maps[i].end(),
                              amgx::thrust::constant_iterator<IndexType>(boundary_offset),
                              dest_coarse_B2L_maps[i].begin(),
                              amgx::thrust::plus<IndexType>());
        }

        cudaCheckError();
        /*
         * EXAMPLE
         Partition 3 had a renumbering vector:
         [0 1 2 3 4 5 17 6 7 8 9 10 11 12 13 14 15 16 18 19 20]
         which is now adjusted to account for the consolidated coarse matrices' indices:
         [38 39 40 41 42 43 74 44 45 46 47 48 49 69 70 71 72 73 75 76 77]
         And the dest_coarse_B2L_maps, which looked like:
         dest_coarse_B2L_maps[0(=4)] = [13 14 15 16 17]
         dest_coarse_B2L_maps[1(=8)] = [6 17 18 19 20]
         is now:
         dest_coarse_B2L_maps[0(=4)] = [69 70 71 72 73]
         dest_coarse_B2L_maps[1(=8)] = [74 73 75 76 77]
         */
        // -------------------------------------------------
        // Step 8
        // Send dest_coarse_B2L_maps to root partitions
        // ------------------------------------------------
        // Each fine partition sends to its root the number of coarse neighbors it has, their ids, and the number of boundary nodes for each coarse neighbor
        IVector_h num_bdy_per_coarse_neigh(num_coarse_neighbors);

        for (int i = 0; i < num_coarse_neighbors; i++)
        {
            num_bdy_per_coarse_neigh[i] = dest_coarse_B2L_maps[i].size();
        }

        IVector_h consolidated_coarse_neigh_to_fine_part; //consolidated list of coarse neighbors for the root partition, using fine partition indices
        int num_consolidated_neighbors = 0;
        std::vector<IVector> consolidated_B2L_maps; //concatenates dest_coarse_B2L_maps received from partitions that are merging into the same root and pointing to the same destination coarse neighbor
        A.manager->consolidateB2LmapsOnRoot(num_consolidated_neighbors, consolidated_B2L_maps, consolidated_coarse_neigh_to_fine_part, dest_coarse_B2L_maps, coarse_neigh_to_fine_part, num_bdy_per_coarse_neigh, fine_parts_to_consolidate, num_fine_parts_to_consolidate, my_id, my_destination_part, is_root_partition, num_coarse_neighbors, A.manager->getComms());
        //
        // Step 9 - figuring out halo aggregate IDs
        //
        //Now we need to update halo aggregate IDs - this is just a halo exchange on this->m_aggregates between partitions
        //that are being merged together, but we need to send other halos to the root to come up with the halo renumbering
        //TODO: separate transactions, send "real halo" to the root nodes (coarse neighbors) immediately
        //Step 9.1: takes care of synchronizing the aggregate IDs between partitions we are merging together and got consistent halo aggregate IDs for neighbor we are not merging with (which are going to be sent to the root in 9.2)
        A.manager->exchange_halo(this->m_aggregates, 6666);
        /*
         * EXAMPLE 2
         This example is independent from the previous ones.
         Say partition 0 and 1 are merging (into 0) partition 0 is neighbors with 1,2,3 and partition 1 is neighbors with 0,3,4
         Partitions 3 and 4 are merging (into partition 3) and partition 2 is not merging with anyone.
         This example details the renumbering of halo indices on partition 0 and partition 1.
         After the exchange halo, we have:
         this->m_aggregates on partition 0:
         [(fine interior nodes) (fine boundary nodes) (fine halo from part 1) (fine halo from part 2) (fine halo from part 3)]
         [(fine interior nodes) (fine boundary nodes) (13 13 15) (12 15 17) (14 16 18)]
         aggregates on partition 1:
         [(fine interior nodes) (fine boundary nodes) (fine halo from part 0) (fine halo from part 3) (fine halo from part 4)]
         [(fine interior nodes) (fine boundary nodes) (14 16 17) (18 19 19) (15 15 17)]
         indices in  (fine halo from part 0) and (fine halo from part 1) actually contain interior aggregate indices (if they are not connected to partitions 2,3 or 4), because the boundary is disappearing there.
         Indices in halo regions contain remote-local indices.

         This example is used throughout consolidateAndRenumberHalos
         */
        //Step 9.2 - 9.5
        IVector_h halo_offsets(num_consolidated_neighbors + 1, 0);
        A.manager->consolidateAndRenumberHalos(this->m_aggregates, A.manager->halo_offsets, halo_offsets, A.manager->neighbors, num_fine_neighbors, consolidated_coarse_neigh_to_fine_part, num_consolidated_neighbors, destination_part, my_destination_part, is_root_partition, fine_parts_to_consolidate, num_fine_parts_to_consolidate, num_parts, my_id, total_rows_in_merged, this->m_num_all_aggregates, A.manager->getComms());

        if (is_root_partition)
        {
            for (int i = 0; i < consolidated_B2L_maps.size(); i++)
            {
                amgx::thrust::sort(consolidated_B2L_maps[i].begin(), consolidated_B2L_maps[i].end());
            }

            cudaCheckError();
        }

        // Step 10 do the Galerkin product
        //
        ViewType oldView = this->getA().currentView();
        this->getA().setView(ALL);
        // If we reuse the level we keep the previous restriction operator
        this->Profile.tic("computeR");
        computeRestrictionOperator();
        this->Profile.toc("computeR");
        profileSubphaseComputeCoarseA();
        this->Profile.tic("computeA");
        Ac.copyAuxData(&A);

        if (Ac.manager == NULL)
        {
            Ac.manager = new DistributedManager<TConfig>();
        }

        this->m_coarseAGenerator->computeAOperator(A, Ac, this->m_aggregates, this->m_R_row_offsets, this->m_R_column_indices, this->m_num_all_aggregates);
        Ac.setColsReorderedByColor(false);
        ViewType oldViewC = Ac.currentView();
        Ac.setView(FULL);
        this->Profile.toc("computeA");

        //
        // Step 11, send matrices to root, consolidate
        //

        if (!is_root_partition)
        {
            A.manager->getComms()->send_vector_async(Ac.row_offsets, my_destination_part, 1111);
            A.manager->getComms()->send_vector_async(Ac.col_indices, my_destination_part, 1112);
            A.manager->getComms()->send_vector_async(Ac.values, my_destination_part, 1113);
        }
        else
        {
            int total_num_rows = this->m_num_all_aggregates;
            IVector new_row_offsets(total_num_rows + 1, 0);

            //if diags are inside then we won't be counting those twice when computing halo row length
            if (!Ac.hasProps(DIAG))
            {
                thrust_wrapper::fill<TConfig::memSpace>(new_row_offsets.begin() + halo_offsets[0], new_row_offsets.begin() + halo_offsets[num_consolidated_neighbors], 1);
                cudaCheckError();
            }

            std::vector<IVector> recv_row_offsets(num_fine_parts_to_consolidate);
            std::vector<VecInt_t> num_nz(num_fine_parts_to_consolidate);
            IVector *work_row_offsets;
            std::vector<VecInt_t> index_offset_array(2 * num_fine_parts_to_consolidate + 1);
            int interior_offset = 0;
            int boundary_offset = 0;

            for (int i = 0; i < num_fine_parts_to_consolidate; i++)
            {
                boundary_offset += vertex_counts[i][0];
            }

            int max_num_nz = 0;

            for (int i = 0; i < num_fine_parts_to_consolidate; i++)
            {
                int current_part = fine_parts_to_consolidate[i];

                //receive row offsets
                if (current_part != my_id)
                {
                    recv_row_offsets[i].resize(total_num_rows + 1);
                    A.manager->getComms()->recv_vector(recv_row_offsets[i], current_part, 1111);
                    work_row_offsets = &(recv_row_offsets[i]);
                    num_nz[i] = (*work_row_offsets)[work_row_offsets->size() - 1];
                    max_num_nz = max_num_nz > num_nz[i] ? max_num_nz : num_nz[i];
                }
                else
                {
                    work_row_offsets = &(Ac.row_offsets);
                    num_nz[i] = Ac.get_num_nz();
                }

                //Get interior row length
                thrust_wrapper::transform<TConfig::memSpace>(work_row_offsets->begin() + interior_offset + 1,
                                  work_row_offsets->begin() + interior_offset + vertex_counts[i][0] + 1,
                                  work_row_offsets->begin() + interior_offset,
                                  new_row_offsets.begin() + interior_offset,
                                  amgx::thrust::minus<IndexType>());
                cudaCheckError();
                //Get boundary row length
                thrust_wrapper::transform<TConfig::memSpace>(work_row_offsets->begin() + boundary_offset + 1,
                                  work_row_offsets->begin() + boundary_offset + vertex_counts[i][1] + 1,
                                  work_row_offsets->begin() + boundary_offset,
                                  new_row_offsets.begin() + boundary_offset,
                                  amgx::thrust::minus<IndexType>());
                cudaCheckError();
                //Increment halo row length by one for every nonzero that is an edge from the halo into this partition
                int size = halo_offsets[num_consolidated_neighbors] - halo_offsets[0];
                const int block_size = 128;
                const int num_blocks = min( AMGX_GRID_MAX_SIZE, (size - 1) / block_size + 1);
                set_halo_rowlen <<< num_blocks, block_size>>>(work_row_offsets->raw() + halo_offsets[0], new_row_offsets.raw() + halo_offsets[0], size, Ac.hasProps(DIAG));
                cudaCheckError();
                index_offset_array[i] = interior_offset;
                index_offset_array[num_fine_parts_to_consolidate + i] = boundary_offset;
                interior_offset += vertex_counts[i][0];
                boundary_offset += vertex_counts[i][1];
                index_offset_array[i + 1] = interior_offset;
                index_offset_array[num_fine_parts_to_consolidate + i + 1] = boundary_offset;
            }

            A.manager->setConsolidationArrayOffsets(index_offset_array);
            //Exclusive scan row length array to get row offsets
            thrust_wrapper::exclusive_scan<TConfig::memSpace>(new_row_offsets.begin(), new_row_offsets.end(), new_row_offsets.begin());
            cudaCheckError();
            //Prepare to receive column indices and values
            int num_nz_consolidated = new_row_offsets[new_row_offsets.size() - 1];
            IVector recv_col_indices(max_num_nz);
            IVector new_col_indices(num_nz_consolidated);
            MVector recv_values((max_num_nz + 1 + Ac.hasProps(DIAG) * (halo_offsets[num_consolidated_neighbors] - 1))*Ac.get_block_size());
            MVector new_values((num_nz_consolidated + 1 + Ac.hasProps(DIAG) * (halo_offsets[num_consolidated_neighbors] - 1))*Ac.get_block_size());
            thrust_wrapper::fill<TConfig::memSpace>(new_col_indices.begin() + new_row_offsets[halo_offsets[0]], new_col_indices.end(), -1); //Set all the halo col indices to -1

            if (!Ac.hasProps(DIAG)) { thrust_wrapper::fill<TConfig::memSpace>(new_values.begin() + num_nz_consolidated * Ac.get_block_size(), new_values.end(), types::util<ValueTypeA>::get_zero()); }

            cudaCheckError();
            IVector *work_col_indices;
            MVector *work_values;
            interior_offset = 0;
            boundary_offset = 0;

            for (int i = 0; i < num_fine_parts_to_consolidate; i++)
            {
                int current_part = fine_parts_to_consolidate[i];
                boundary_offset += vertex_counts[i][0];
            }

            for (int i = 0; i < num_fine_parts_to_consolidate; i++)
            {
                int current_part = fine_parts_to_consolidate[i];

                if (current_part != my_id)
                {
                    A.manager->getComms()->recv_vector(recv_col_indices, current_part, 1112, 0, num_nz[i]);
                    A.manager->getComms()->recv_vector(recv_values, current_part, 1113, 0, (num_nz[i] + 1 + Ac.hasProps(DIAG) * (halo_offsets[num_consolidated_neighbors] - 1))*Ac.get_block_size());
                    work_col_indices = &(recv_col_indices);
                    work_row_offsets = &(recv_row_offsets[i]);
                    work_values = &(recv_values);
                }
                else
                {
                    work_row_offsets = &(Ac.row_offsets);
                    work_col_indices = &(Ac.col_indices);
                    work_values = &(Ac.values);
                }

                //Put interior rows in place
                amgx::thrust::copy(work_col_indices->begin() + (*work_row_offsets)[interior_offset],
                             work_col_indices->begin() + (*work_row_offsets)[interior_offset + vertex_counts[i][0]],
                             new_col_indices.begin() + new_row_offsets[interior_offset]);
                cudaCheckError();
                amgx::thrust::copy(work_values->begin() + (*work_row_offsets)[interior_offset]*Ac.get_block_size(),
                             work_values->begin() + ((*work_row_offsets)[interior_offset + vertex_counts[i][0]])*Ac.get_block_size(),
                             new_values.begin() + new_row_offsets[interior_offset]*Ac.get_block_size());
                cudaCheckError();
                //Put boundary rows in place
                amgx::thrust::copy(work_col_indices->begin() + (*work_row_offsets)[boundary_offset],
                             work_col_indices->begin() + (*work_row_offsets)[boundary_offset + vertex_counts[i][1]],
                             new_col_indices.begin() + new_row_offsets[boundary_offset]);
                cudaCheckError();
                amgx::thrust::copy(work_values->begin() + (*work_row_offsets)[boundary_offset]*Ac.get_block_size(),
                             work_values->begin() + ((*work_row_offsets)[boundary_offset + vertex_counts[i][1]])*Ac.get_block_size(),
                             new_values.begin() + new_row_offsets[boundary_offset]*Ac.get_block_size());
                cudaCheckError();
                //Process halo rows (merge)
                int size = halo_offsets[num_consolidated_neighbors] - halo_offsets[0];
                const int block_size = 128;
                const int num_blocks = min( AMGX_GRID_MAX_SIZE, (size - 1) / block_size + 1);
                //TODO: vectorise this kernel, will be inefficient for larger block sizes
                append_halo_nz <<< num_blocks, block_size>>>(work_row_offsets->raw() + halo_offsets[0],
                        new_row_offsets.raw() + halo_offsets[0],
                        work_col_indices->raw(),
                        new_col_indices.raw(),
                        work_values->raw(),
                        new_values.raw(),
                        size, Ac.hasProps(DIAG), halo_offsets[0], Ac.get_block_size());
                cudaCheckError();

                // Diagonals
                if (Ac.hasProps(DIAG))
                {
                    // Diagonal corresponding to interior rows
                    amgx::thrust::copy(work_values->begin() + (num_nz[i] + interior_offset)*Ac.get_block_size(),
                                 work_values->begin() + (num_nz[i] + interior_offset + vertex_counts[i][0])*Ac.get_block_size(),
                                 new_values.begin() + (new_row_offsets[halo_offsets[halo_offsets.size() - 1]] + interior_offset)*Ac.get_block_size());
                    // Diagonal corresponding to boundary rows
                    amgx::thrust::copy(work_values->begin() + (num_nz[i] + boundary_offset)*Ac.get_block_size(),
                                 work_values->begin() + (num_nz[i] + boundary_offset + vertex_counts[i][1])*Ac.get_block_size(),
                                 new_values.begin() + (new_row_offsets[halo_offsets[halo_offsets.size() - 1]] + boundary_offset)*Ac.get_block_size());
                    cudaCheckError();
                }

                interior_offset += vertex_counts[i][0];
                boundary_offset += vertex_counts[i][1];
            }

            Ac.set_initialized(0);
            Ac.row_offsets = new_row_offsets;
            Ac.col_indices = new_col_indices;
            Ac.values = new_values;
        }

        // Create a new distributed communicator for coarse levels that only contains active partitions
        Ac.manager->setComms(A.manager->getComms()->Clone());
        Ac.manager->getComms()->createSubComm(coarse_part_to_fine_part, is_root_partition);

        //
        // Step 12 - finalizing, bookkeping
        //
        if (is_root_partition)
        {
            int my_consolidated_id = fine_part_to_coarse_part[my_id];

            for (int i = 0; i < num_consolidated_neighbors; i++)
            {
                consolidated_coarse_neigh_to_fine_part[i] = fine_part_to_coarse_part[consolidated_coarse_neigh_to_fine_part[i]];
            }

            Ac.manager->initializeAfterConsolidation(
                my_consolidated_id,
                Ac,
                consolidated_coarse_neigh_to_fine_part,
                total_interior_rows_in_merged,
                total_boundary_rows_in_merged,
                this->m_num_all_aggregates,
                halo_offsets,
                consolidated_B2L_maps,
                1,
                true);
            Ac.manager->B2L_rings.resize(num_consolidated_neighbors + 1);

            for (int i = 0; i < num_consolidated_neighbors; i++)
            {
                Ac.manager->B2L_rings[i].resize(2);
                Ac.manager->B2L_rings[i][0] = 0;
                Ac.manager->B2L_rings[i][1] = consolidated_B2L_maps[i].size();
            }

            Ac.manager->set_initialized(Ac.row_offsets);
            Ac.manager->getComms()->set_neighbors(num_consolidated_neighbors);
            int new_nnz = Ac.row_offsets[Ac.row_offsets.size() - 1];
            Ac.set_num_nz(new_nnz);
            Ac.set_num_cols(Ac.manager->halo_offsets[Ac.manager->halo_offsets.size() - 1]);
            Ac.set_num_rows(Ac.get_num_cols());

            if (A.hasProps(DIAG)) { Ac.addProps(DIAG); }

            Ac.computeDiagonal();
            Ac.set_initialized(1);
        }
        else
        {
            Ac.set_initialized(0);
            // set size of Ac to be zero
            Ac.resize(0, 0, 0, 1);
            Ac.set_initialized(1);
        }

        this->getA().setView(oldView);
        Ac.setView(OWNED);
    }
    else
    {
        /* WARNING: do not recompute prolongation (P) and restriction (R) when you
                    are reusing the level structure (structure_reuse_levels > 0).
                    Notice that in aggregation path, prolongation P is implicit,
                    and is used through the aggregates array. */
        if (this->isReuseLevel() == false)
        {
            this->setNeighborAggregates();
        }

        this->getA().setView(ALL);

        // Compute restriction operator
        // TODO: computing the restriction operator could be merged with the selector to save some work
        // If we reuse the level we keep the previous restriction operator
        if (this->isReuseLevel() == false)
        {
            profileSubphaseComputeRestriction();
            this->Profile.tic("computeR");
            computeRestrictionOperator();
            this->Profile.toc("computeR");
        }

        profileSubphaseComputeCoarseA();
        this->Profile.tic("computeA");
        Ac.set_initialized(0);
        Ac.copyAuxData(&A);
        this->m_coarseAGenerator->computeAOperator(A, Ac, this->m_aggregates, this->m_R_row_offsets, this->m_R_column_indices, this->m_num_all_aggregates);
        Ac.setColsReorderedByColor(false);
        Ac.setView(FULL);
        this->Profile.toc("computeA");
        this->prepareNextLevelMatrix(A, Ac);
        A.setView(OWNED);
        Ac.setView(OWNED);
    }

    this->m_next_level_size = this->m_num_all_aggregates * Ac.get_block_dimy();

    if (this->m_print_aggregation_info)
    {
        MatrixAnalysis<TConfig> ana(&Ac);
        ana.aggregatesQuality2(this->m_aggregates, this->m_num_aggregates, A);
    }
}


// -------------------------------------------------------------
// Explicit instantiations
// -------------------------------------------------------------

#define AMGX_CASE_LINE(CASE) template class Aggregation_AMG_Level<TemplateMode<CASE>::Type>;
AMGX_FORALL_BUILDS(AMGX_CASE_LINE)
AMGX_FORCOMPLEX_BUILDS(AMGX_CASE_LINE)
#undef AMGX_CASE_LINE
}

}
=======

namespace aggregation
{


// ----------------------
// Kernels
// ----------------------

template <typename IndexType, typename ValueType>
__global__
void set_to_one_kernel(IndexType start, IndexType end, IndexType *ind, ValueType *v)
{
    for (int tid = start + blockDim.x * blockIdx.x + threadIdx.x; tid < end; tid += gridDim.x * blockDim.x)
    {
        v[ind[tid]] = types::util<ValueType>::get_one();
    }
}

template <typename IndexType>
__global__
void renumberAggregatesKernel(const IndexType *renumbering, const int interior_offset, const int bdy_offset, IndexType *aggregates, const int num_aggregates, const int n_interior, const int renumbering_size)
{
    int tid = blockIdx.x * blockDim.x + threadIdx.x;

    while (tid < num_aggregates)
    {
        IndexType new_agg_id;

        if (renumbering_size == 0)
        {
            new_agg_id = aggregates[tid];
        }
        else
        {
            new_agg_id = renumbering[aggregates[tid]];
        }

        //if (aggregates[tid] > num_aggregates)
        //{
        //printf("ID %d old %d + %d = %d\n", tid, new_agg_id, ((new_agg_id >= n_interior) ? bdy_offset : interior_offset), new_agg_id + ((new_agg_id >= n_interior) ? bdy_offset : interior_offset));
        //}
        new_agg_id +=  ((new_agg_id >= n_interior) ? bdy_offset : interior_offset);
        aggregates[tid] = new_agg_id;
        tid += gridDim.x * blockDim.x;
    }
}

// Kernel to restrict residual using csr_format
template <typename IndexType, typename ValueType>
__global__
void restrictResidualKernel(const IndexType *row_offsets, const IndexType *column_indices, const ValueType *r, ValueType *rr, const int num_aggregates)
{
    int jmin, jmax;

    for (int tid = blockDim.x * blockIdx.x + threadIdx.x; tid < num_aggregates; tid += gridDim.x * blockDim.x)
    {
        ValueType temp(types::util<ValueType>::get_zero());
        jmin = row_offsets[tid];
        jmax = row_offsets[tid + 1];

        for (int j = jmin; j < jmax; j++)
        {
            int j_col = column_indices[j];
            temp = temp + r[j_col];
        }

        rr[tid] = temp;
    }
}

// Kernel to restrict residual using block_dia_csr_format
template <typename IndexType, typename ValueType, int bsize>
__global__
void restrictResidualBlockDiaCsrKernel(const IndexType *row_offsets, const IndexType *column_indices, const ValueType *r, ValueType *rr, const int num_aggregates)
{
    ValueType rr_temp[bsize];
    int offset, jmin, jmax;

    for (int tid = blockDim.x * blockIdx.x + threadIdx.x; tid < num_aggregates; tid += gridDim.x * blockDim.x)
    {
        // Initialize to zero
#pragma unroll
        for (int m = 0; m < bsize; m++)
        {
            rr_temp[m] = types::util<ValueType>::get_zero();
        }

        jmin = row_offsets[tid];
        jmax = row_offsets[tid + 1];

        for (int j = jmin; j < jmax; j++)
        {
            int jcol = column_indices[j];
            offset = jcol * bsize;
#pragma unroll

            for (int m = 0; m < bsize; m++)
            {
                rr_temp[m] = rr_temp[m] + r[offset + m];
            }
        }

        offset = tid * bsize;
#pragma unroll

        for (int m = 0; m < bsize; m++)
        {
            rr[offset + m] = rr_temp[m];
        };
    }
}

// Kernel to prolongate and apply the correction for csr format
template <typename IndexType, typename ValueType>
__global__
void prolongateAndApplyCorrectionKernel(const ValueType alpha, const int num_rows, ValueType *x, const ValueType *e, const IndexType *aggregates, IndexType num_aggregates)
{
    for (int tid = blockDim.x * blockIdx.x + threadIdx.x; tid < num_rows; tid += gridDim.x * blockDim.x)
    {
        IndexType I = aggregates[tid];
        x[tid] = x[tid] + alpha * e[I];
    }
}

// Kernel to prolongate and apply the correction for block-dia-csr format
template <typename IndexType, typename ValueType>
__global__
void prolongateAndApplyCorrectionBlockDiaCsrKernel(const ValueType alpha, const int num_block_rows, ValueType *x, const ValueType *e, const IndexType *aggregates, IndexType num_aggregates, const int bsize)
{
    for (int tid = blockDim.x * blockIdx.x + threadIdx.x; tid < num_block_rows; tid += gridDim.x * blockDim.x)
    {
        IndexType I = aggregates[tid];

        for (int  m = 0; m < bsize; m++)
        {
            x[tid * bsize + m] = x[tid * bsize + m] + alpha * e[I * bsize + m];
        }
    }
}

template <typename IndexType, typename ValueType>
__global__
void prolongateVector(const IndexType *aggregates, const ValueType *in, ValueType *out, IndexType fine_rows, IndexType coarse_rows, int blocksize)
{
    int tid = threadIdx.x + blockDim.x * blockIdx.x;

    while ( tid < fine_rows * blocksize )
    {
        int i = tid / blocksize;
        int e = tid % blocksize;
        IndexType I = aggregates[i];
        out[tid] = in[ I * blocksize + e ];
        tid += gridDim.x * blockDim.x;
    }
}

template <typename IndexType, typename ValueType>
__global__
void applyCorrection(ValueType lambda, const ValueType *e, ValueType *x, IndexType numRows )
{
    int tid = threadIdx.x + blockDim.x * blockIdx.x;

    while ( tid < numRows )
    {
        x[tid] = x[tid] + lambda * e[tid];
        tid += gridDim.x * blockDim.x;
    }
}

// -------------------------------
//  Methods
// ------------------------------


template <class T_Config>
void Aggregation_AMG_Level_Base<T_Config>::transfer_level(AMG_Level<TConfig1> *ref_lvl)
{
    Aggregation_AMG_Level_Base<TConfig1> *ref_agg_lvl = dynamic_cast<Aggregation_AMG_Level_Base<TConfig1>*>(ref_lvl);
    this->scale_counter = ref_agg_lvl->scale_counter;
    this->scale = ref_agg_lvl->scale;
    this->m_R_row_offsets.copy(ref_agg_lvl->m_R_row_offsets);
    this->m_R_column_indices.copy(ref_agg_lvl->m_R_column_indices);
    this->m_aggregates.copy(ref_agg_lvl->m_aggregates);
    this->m_aggregates_fine_idx.copy(ref_agg_lvl->m_aggregates_fine_idx);
    this->m_num_aggregates = ref_agg_lvl->m_num_aggregates;
    this->m_num_all_aggregates = ref_agg_lvl->m_num_all_aggregates;
}


typedef std::pair<int, int> mypair;
bool comparator ( const mypair &l, const mypair &r) { return l.first < r.first; }

// Method to compute R
// General path
// TODO: this could be merged with selector to save some computations
template <typename T_Config>
void Aggregation_AMG_Level_Base<T_Config>::computeRestrictionOperator_common()
{
    m_R_row_offsets.resize(m_num_all_aggregates + 1); //create one more row for the pseudo aggregate
    IVector R_row_indices(m_aggregates);
#if AMGX_ASYNCCPU_PROOF_OF_CONCEPT
    bool use_cpu = m_aggregates.size() < 4096;

    if (use_cpu)
    {
        struct computeRestrictionTask : public task
        {
            Aggregation_AMG_Level_Base<T_Config> *self;
            IVector *R_row_indices;

            void run()
            {
                int N = self->m_aggregates.size();
                IVector_h R_row_indices_host(self->m_aggregates);
                std::vector<mypair> pairs(N);

                for (int i = 0; i < N; i++)
                {
                    pairs[i].first = R_row_indices_host[i];
                    pairs[i].second = i;
                }

                std::stable_sort(pairs.begin(), pairs.end(), comparator);
                IVector_h R_column_indices(self->A->get_num_rows());

                for (int i = 0; i < N; i++)
                {
                    R_column_indices[i] = pairs[i].second;
                    R_row_indices_host[i] = pairs[i].first;
                }

                self->m_R_column_indices = R_column_indices;
                *R_row_indices = R_row_indices_host;
            }
        };
        computeRestrictionTask *t = new computeRestrictionTask();
        t->self = this;
        t->R_row_indices = &R_row_indices;
        t->run();
        delete t;
    }
    else
#endif
    {
        m_R_column_indices.resize(this->A->get_num_rows());
        amgx::thrust::sequence(m_R_column_indices.begin(), m_R_column_indices.end());
        cudaCheckError();
        amgx::thrust::sort_by_key(R_row_indices.begin(), R_row_indices.end(), m_R_column_indices.begin());
        cudaCheckError();
    }

    amgx::thrust::lower_bound(R_row_indices.begin(),
                        R_row_indices.end(),
                        amgx::thrust::counting_iterator<typename IVector::value_type>(0),
                        amgx::thrust::counting_iterator<typename IVector::value_type>(m_R_row_offsets.size()),
                        m_R_row_offsets.begin());
    cudaCheckError();
}


// two methods below could be merged
// Method to compute R on HOST using csr format
template <AMGX_VecPrecision t_vecPrec, AMGX_MatPrecision t_matPrec, AMGX_IndPrecision t_indPrec>
void Aggregation_AMG_Level<TemplateConfig<AMGX_host, t_vecPrec, t_matPrec, t_indPrec> >::computeRestrictionOperator_1x1()
{
    this->m_R_row_offsets.resize(this->m_num_all_aggregates + 1);
    this->m_R_column_indices.resize(this->A->get_num_rows());
    this->fillRowOffsetsAndColIndices(this->A->get_num_rows());
}

// Method to compute R on HOST using block dia-csr format
template <AMGX_VecPrecision t_vecPrec, AMGX_MatPrecision t_matPrec, AMGX_IndPrecision t_indPrec>
void Aggregation_AMG_Level<TemplateConfig<AMGX_host, t_vecPrec, t_matPrec, t_indPrec> >::computeRestrictionOperator_4x4()
{
    this->m_R_row_offsets.resize(this->m_num_all_aggregates + 1);
    this->m_R_column_indices.resize(this->A->get_num_rows());
    this->fillRowOffsetsAndColIndices(this->A->get_num_rows());
}

// Method to create R_row_offsest and R_column_indices array on HOST using csr or block dia-csr format
template <typename T_Config>
void Aggregation_AMG_Level_Base<T_Config>::fillRowOffsetsAndColIndices(const int R_num_cols)
{
    for (int i = 0; i < m_num_all_aggregates + 1; i++)
    {
        m_R_row_offsets[i] = 0;
    }

    // Count number of neighbors for each row
    for (int i = 0; i < R_num_cols; i++)
    {
        int I = m_aggregates[i];
        m_R_row_offsets[I]++;
    }

    m_R_row_offsets[m_num_all_aggregates] = R_num_cols;

    for (int i = m_num_all_aggregates - 1; i >= 0; i--)
    {
        m_R_row_offsets[i] = m_R_row_offsets[i + 1] - m_R_row_offsets[i];
    }

    /* Set column indices. */
    for (int i = 0; i < R_num_cols; i++)
    {
        int I = m_aggregates[i];
        int Ip = m_R_row_offsets[I]++;
        m_R_column_indices[Ip] = i;
    }

    /* Reset r[i] to start of row memory. */
    for (int i = m_num_all_aggregates - 1; i > 0; i--)
    {
        m_R_row_offsets[i] = m_R_row_offsets[i - 1];
    }

    m_R_row_offsets[0] = 0;
}

// Method to compute R on DEVICE using block dia-csr format
template <AMGX_VecPrecision t_vecPrec, AMGX_MatPrecision t_matPrec, AMGX_IndPrecision t_indPrec>
void Aggregation_AMG_Level<TemplateConfig<AMGX_device, t_vecPrec, t_matPrec, t_indPrec> >::computeRestrictionOperator_4x4()
{
    this->computeRestrictionOperator_common();
}

template <AMGX_VecPrecision t_vecPrec, AMGX_MatPrecision t_matPrec, AMGX_IndPrecision t_indPrec>
void Aggregation_AMG_Level<TemplateConfig<AMGX_device, t_vecPrec, t_matPrec, t_indPrec> >::computeRestrictionOperator_1x1()
{
    this->computeRestrictionOperator_common();
}

// Method to restrict Residual on host using csr_matrix format
template <AMGX_VecPrecision t_vecPrec, AMGX_MatPrecision t_matPrec, AMGX_IndPrecision t_indPrec>
void Aggregation_AMG_Level<TemplateConfig<AMGX_host, t_vecPrec, t_matPrec, t_indPrec> >::restrictResidual_1x1(const VVector &r, VVector &rr)
{
    ValueTypeB temp;

    for (int i = 0; i < this->m_num_aggregates; i++)
    {
        temp = types::util<ValueTypeB>::get_zero();

        for (int j = this->m_R_row_offsets[i]; j < this->m_R_row_offsets[i + 1]; j++)
        {
            int j_col = this->m_R_column_indices[j];
            temp = temp + r[j_col];
        }

        rr[i] = temp;
    }
}

// Method to restrict Residual on host using block_dia_csr_matrix format
template <AMGX_VecPrecision t_vecPrec, AMGX_MatPrecision t_matPrec, AMGX_IndPrecision t_indPrec>
void Aggregation_AMG_Level<TemplateConfig<AMGX_host, t_vecPrec, t_matPrec, t_indPrec> >::restrictResidual_4x4(const VVector &r, VVector &rr)
{
    IndexType bsize = this->A->get_block_dimy();
    ValueTypeB *temp = new ValueTypeB[bsize];

    for (int i = 0; i < this->m_num_aggregates; i++)
    {
        // Initialize temp to 0
        for (int k = 0; k < bsize; k++)
        {
            temp[k]  =  types::util<ValueTypeB>::get_zero();
        }

        // Add contributions from each fine point
        for (int j = this->m_R_row_offsets[i]; j < this->m_R_row_offsets[i + 1]; j++)
        {
            int j_col = this->m_R_column_indices[j];

            for (int k = 0; k < bsize; k++)
            {
                temp[k] = temp[k] + r[j_col * bsize + k];
            }
        }

        // Store result
        for (int k = 0; k < bsize; k++)
        {
            rr[i * bsize + k] = temp[k];
        }
    }
}

// Method to restrict Residual on device using csr_matrix format
template <AMGX_VecPrecision t_vecPrec, AMGX_MatPrecision t_matPrec, AMGX_IndPrecision t_indPrec>
void Aggregation_AMG_Level<TemplateConfig<AMGX_device, t_vecPrec, t_matPrec, t_indPrec> >::restrictResidual_1x1(const VVector &r, VVector &rr)
{
    AMGX_CPU_PROFILER("Aggregation_AMG_Level::restrict_residual_1x1 ");
    int block_size = 64;
    int max_threads;;

    if (!this->isConsolidationLevel())
    {
        max_threads = this->m_num_aggregates;
    }
    else
    {
        max_threads = this->m_num_all_aggregates;
    }

    int num_blocks = min( AMGX_GRID_MAX_SIZE, (max_threads - 1) / block_size + 1);
    const IndexType *R_row_offsets_ptr = this->m_R_row_offsets.raw();
    const IndexType *R_column_indices_ptr = this->m_R_column_indices.raw();
    const ValueTypeB *r_ptr = r.raw();
    ValueTypeB *rr_ptr = rr.raw();
    restrictResidualKernel <<< num_blocks, block_size>>>(R_row_offsets_ptr, R_column_indices_ptr, r_ptr, rr_ptr, max_threads);
    cudaCheckError();
}

// Method to restrict Residual on device using block_dia_csr_matrix format
template <AMGX_VecPrecision t_vecPrec, AMGX_MatPrecision t_matPrec, AMGX_IndPrecision t_indPrec>
void Aggregation_AMG_Level<TemplateConfig<AMGX_device, t_vecPrec, t_matPrec, t_indPrec> >::restrictResidual_4x4(const VVector &r, VVector &rr)
{
    AMGX_CPU_PROFILER("Aggregation_AMG_Level::restrict_residual_4x4 ");
    int block_size = 64;
    int max_threads;

    if (!this->isConsolidationLevel())
    {
        max_threads = this->m_num_aggregates;
    }
    else
    {
        max_threads = this->m_num_all_aggregates;
    };

    const int num_blocks = min( AMGX_GRID_MAX_SIZE, (max_threads + block_size - 1) / block_size);

    const IndexType *R_row_offsets_ptr = this->m_R_row_offsets.raw();

    const IndexType *R_column_indices_ptr = this->m_R_column_indices.raw();

    const ValueTypeB *r_ptr = r.raw();

    ValueTypeB *rr_ptr = rr.raw();

    cudaCheckError();

    switch ( this->getA().get_block_dimy() )
    {
        case 2:
            restrictResidualBlockDiaCsrKernel<IndexType, ValueTypeB, 2> <<< num_blocks, block_size>>>(R_row_offsets_ptr, R_column_indices_ptr, r_ptr, rr_ptr, max_threads);
            break;

        case 3:
            restrictResidualBlockDiaCsrKernel<IndexType, ValueTypeB, 3> <<< num_blocks, block_size>>>(R_row_offsets_ptr, R_column_indices_ptr, r_ptr, rr_ptr, max_threads);
            break;

        case 4:
            restrictResidualBlockDiaCsrKernel<IndexType, ValueTypeB, 4> <<< num_blocks, block_size>>>(R_row_offsets_ptr, R_column_indices_ptr, r_ptr, rr_ptr, max_threads);
            break;

        case 5:
            restrictResidualBlockDiaCsrKernel<IndexType, ValueTypeB, 5> <<< num_blocks, block_size>>>(R_row_offsets_ptr, R_column_indices_ptr, r_ptr, rr_ptr, max_threads);
            break;

        case 8:
            restrictResidualBlockDiaCsrKernel<IndexType, ValueTypeB, 8> <<< num_blocks, block_size>>>(R_row_offsets_ptr, R_column_indices_ptr, r_ptr, rr_ptr, max_threads);
            break;

        case 10:
            restrictResidualBlockDiaCsrKernel<IndexType, ValueTypeB, 10> <<< num_blocks, block_size>>>(R_row_offsets_ptr, R_column_indices_ptr, r_ptr, rr_ptr, max_threads);
            break;

        default:
            FatalError( "Unsupported block size in restrictResidual_4x4!!!", AMGX_ERR_NOT_SUPPORTED_BLOCKSIZE );
    }

    cudaCheckError();
}

__inline__ float getAlpha(float &nom, float &denom)
{
    float alpha;

    if (nom * denom <= 0. || std::abs(nom) < std::abs(denom))
    {
        alpha = 1.;
    }
    else if (std::abs(nom) > 2.*std::abs(denom))
    {
        alpha = 2.;
    }
    else
    {
        alpha = nom / denom;
    }

    return alpha;
}

__inline__ double getAlpha(double &nom, double &denom)
{
    double alpha;

    if (nom * denom <= 0. || std::abs(nom) < std::abs(denom))
    {
        alpha = 1.;
    }
    else if (std::abs(nom) > 2.*std::abs(denom))
    {
        alpha = 2.;
    }
    else
    {
        alpha = nom / denom;
    }

    return alpha;
}

__inline__ cuComplex getAlpha(cuComplex &nom, cuComplex &denom)
{
    cuComplex alpha;

    if (types::util<cuComplex>::abs(nom) < types::util<cuComplex>::abs(denom))
    {
        alpha = make_cuComplex(1.f, 0.f);
    }
    else if (types::util<cuComplex>::abs(nom) > 2.*types::util<cuComplex>::abs(denom))
    {
        alpha = make_cuComplex(2.f, 0.f);
    }
    else
    {
        alpha = nom / denom;
    }

    return alpha;
}

__inline__ cuDoubleComplex getAlpha(cuDoubleComplex &nom, cuDoubleComplex &denom)
{
    cuDoubleComplex alpha;

    if (types::util<cuDoubleComplex>::abs(nom) < types::util<cuDoubleComplex>::abs(denom))
    {
        alpha = make_cuDoubleComplex(1., 0.);
    }
    else if (types::util<cuDoubleComplex>::abs(nom) > 2.*types::util<cuDoubleComplex>::abs(denom))
    {
        alpha = make_cuDoubleComplex(2., 0.);
    }
    else
    {
        alpha = nom / denom;
    }

    return alpha;
}

template< class T_Config>
typename T_Config::VecPrec Aggregation_AMG_Level_Base<T_Config>::computeAlpha(const Vector<T_Config> &e, const Vector<T_Config> &bc, const Vector<T_Config> &tmp)
{
    typename T_Config::VecPrec alpha =  types::util<ValueTypeB>::get_one();
    Matrix<TConfig> &Ac = this->getNextLevel( MemorySpace( ) )->getA();
    int size = Ac.get_num_rows();
    VVector v(2,  types::util<ValueTypeB>::get_zero());
    v[0] = amgx::thrust::inner_product(e.begin(), e.begin() + size, bc.begin(),  types::util<ValueTypeB>::get_zero());
    v[1] = amgx::thrust::inner_product(e.begin(), e.begin() + size, tmp.begin(),  types::util<ValueTypeB>::get_zero());
    cudaCheckError();
    return getAlpha(v[0], v[1]);
}

// Method to prolongate the error on HOST using csr format
template <AMGX_VecPrecision t_vecPrec, AMGX_MatPrecision t_matPrec, AMGX_IndPrecision t_indPrec>
void Aggregation_AMG_Level<TemplateConfig<AMGX_host, t_vecPrec, t_matPrec, t_indPrec>  >::prolongateAndApplyCorrection_1x1(Vector<TemplateConfig<AMGX_host, t_vecPrec, t_matPrec, t_indPrec> > &e, Vector<TemplateConfig<AMGX_host, t_vecPrec, t_matPrec, t_indPrec> > &bc, Vector<TemplateConfig<AMGX_host, t_vecPrec, t_matPrec, t_indPrec> > &x, Vector<TemplateConfig<AMGX_host, t_vecPrec, t_matPrec, t_indPrec> > &tmp)
{
    Matrix<TemplateConfig<AMGX_host, t_vecPrec, t_matPrec, t_indPrec> > &A = this->getA();
    Matrix<TemplateConfig<AMGX_host, t_vecPrec, t_matPrec, t_indPrec> > &C = this->next_h->getA();

    if ( this->m_error_scaling >= 2 )
    {
        FatalError("error_scaling=2,3 is not implemented on host", AMGX_ERR_NOT_IMPLEMENTED );
    }

    ValueTypeB alpha = types::util<ValueTypeB>::get_one();

    if (this->m_error_scaling)
    {
        multiply(this->next_h->getA(), e, tmp);
        alpha = this->computeAlpha (e, bc, tmp);
    }

    // Apply correction on all (interior and exterior) equations.
    for (int i = 0; i < A.get_num_cols(); i++)
    {
        int I = this->m_aggregates[i];
        x[i] = x[i] + alpha * e[I];
    }
}

// Method to prolongate the error on HOST using block_dia_csr format
template <AMGX_VecPrecision t_vecPrec, AMGX_MatPrecision t_matPrec, AMGX_IndPrecision t_indPrec>
void Aggregation_AMG_Level<TemplateConfig<AMGX_host, t_vecPrec, t_matPrec, t_indPrec> >::prolongateAndApplyCorrection_4x4(Vector<TemplateConfig<AMGX_host, t_vecPrec, t_matPrec, t_indPrec> > &e, Vector<TemplateConfig<AMGX_host, t_vecPrec, t_matPrec, t_indPrec> > &bc, Vector<TemplateConfig<AMGX_host, t_vecPrec, t_matPrec, t_indPrec> > &x, Vector<TemplateConfig<AMGX_host, t_vecPrec, t_matPrec, t_indPrec> > &tmp)
{
    if (this->A->get_block_dimy() != this->A->get_block_dimx())
    {
        FatalError("Aggregation_AMG_Level not implemented for non square blocks, exiting", AMGX_ERR_NOT_SUPPORTED_BLOCKSIZE);
    }

    if ( this->m_error_scaling >= 2 )
    {
        FatalError("error_scaling=2,3 is not implemented on host", AMGX_ERR_NOT_IMPLEMENTED );
    }

    Matrix<TConfig> &C = this->next_h->getA();
    ValueTypeB alpha = types::util<ValueTypeB>::get_one();

    if (this->m_error_scaling)
    {
        multiply(this->next_h->getA(), e, tmp);
        alpha = this->computeAlpha (e, bc, tmp);
    }

    // Apply correction on all equations.
    for (int i = 0; i < this->A->get_num_rows(); i++)
    {
        int I = this->m_aggregates[i];

        for (int k = 0; k < this->A->get_block_dimy(); k++)
        {
            x[i * this->A->get_block_dimy() + k] =  x[i * this->A->get_block_dimy() + k] + alpha * e[I * this->A->get_block_dimy() + k];
        }
    }
}

// Prolongate the error on DEVICE using csr format
template <AMGX_VecPrecision t_vecPrec, AMGX_MatPrecision t_matPrec, AMGX_IndPrecision t_indPrec>
void Aggregation_AMG_Level<TemplateConfig<AMGX_device, t_vecPrec, t_matPrec, t_indPrec> >::prolongateAndApplyCorrection_1x1(Vector<TemplateConfig<AMGX_device, t_vecPrec, t_matPrec, t_indPrec> > &e, Vector<TemplateConfig<AMGX_device, t_vecPrec, t_matPrec, t_indPrec> > &bc, Vector<TemplateConfig<AMGX_device, t_vecPrec, t_matPrec, t_indPrec> > &x, Vector<TemplateConfig<AMGX_device, t_vecPrec, t_matPrec, t_indPrec> > &tmp)
{
    AMGX_CPU_PROFILER("Aggregation_AMG_Level::prolongate_and_apply_correction_1x1 ");
    ValueTypeB alpha = types::util<ValueTypeB>::get_one();
    const int block_size = 64;
    const int num_blocks = min( AMGX_GRID_MAX_SIZE, (int) ( (this->A->get_num_rows() + block_size - 1) / block_size ) );
    const IndexType *aggregates_ptr = this->m_aggregates.raw();
    ValueTypeB *x_ptr = x.raw();
    const ValueTypeB *e_ptr = e.raw();

    if (this->m_error_scaling)
    {
        FatalError("error_scaling=1 is deprecated", AMGX_ERR_NOT_IMPLEMENTED );
    }

    prolongateAndApplyCorrectionKernel <<< num_blocks, block_size>>>(alpha, (int)this->A->get_num_rows(), x_ptr, e_ptr, aggregates_ptr, this->m_num_aggregates);
    cudaCheckError();
}

// Prolongate the error on DEVICE using block dia-csr format
template <AMGX_VecPrecision t_vecPrec, AMGX_MatPrecision t_matPrec, AMGX_IndPrecision t_indPrec>
void Aggregation_AMG_Level<TemplateConfig<AMGX_device, t_vecPrec, t_matPrec, t_indPrec> >::prolongateAndApplyCorrection_4x4(Vector<TemplateConfig<AMGX_device, t_vecPrec, t_matPrec, t_indPrec> > &ec,
        Vector<TemplateConfig<AMGX_device, t_vecPrec, t_matPrec, t_indPrec> > &bf,
        Vector<TemplateConfig<AMGX_device, t_vecPrec, t_matPrec, t_indPrec> > &xf,
        Vector<TemplateConfig<AMGX_device, t_vecPrec, t_matPrec, t_indPrec> > &rf)
{
    AMGX_CPU_PROFILER("Aggregation_AMG_Level::prolongate_and_apply_correction_4x4 ");

    if ( this->m_error_scaling >= 2 )
    {
        if ( this->scale_counter > 0 )
        {
            const IndexType *aggregates_ptr = this->m_aggregates.raw();
            ValueTypeB *x_ptr = xf.raw();
            const ValueTypeB *e_ptr = ec.raw();
            const int block_size = 64;
            const int num_blocks = min( AMGX_GRID_MAX_SIZE, (int) ((this->A->get_num_rows() - 1) / block_size + 1));
            prolongateAndApplyCorrectionBlockDiaCsrKernel <<< num_blocks, block_size>>>(this->scale, (int)this->getA().get_num_rows(), x_ptr, e_ptr, aggregates_ptr, this->m_num_aggregates, this->getA().get_block_dimy());
            cudaCheckError();
            this->scale_counter--;
            return;
        }

        bool vanek_scaling = this->m_error_scaling > 3;
        IndexType numRowsCoarse = this->next_d->getA().get_num_rows();
        IndexType numRowsFine = this->A->get_num_rows();
        IndexType blockdim = this->A->get_block_dimx();

        if ( blockdim != this->A->get_block_dimy() )
        {
            FatalError("Unsupported dimension for aggregation amg level", AMGX_ERR_NOT_SUPPORTED_BLOCKSIZE);
        }

        VVector ef( rf.size() );
        VVector Aef( rf.size() );
        ef.set_block_dimy( blockdim );
        Aef.set_block_dimy( blockdim );
        // prolongate e
        const int threads_per_block = 256;
        const int num_block_values = min( AMGX_GRID_MAX_SIZE, (numRowsFine * blockdim - 1) / threads_per_block + 1);
        const cudaStream_t stream = nullptr;
        prolongateVector <<< num_block_values, threads_per_block, 0, stream>>>( this->m_aggregates.raw(), ec.raw(), ef.raw(), numRowsFine, numRowsCoarse, blockdim );
        ef.dirtybit = 1;
        cudaStreamSynchronize(stream);
        cudaCheckError();
        int preSmooth;

        if ( vanek_scaling )
        {
            preSmooth = this->amg->getNumPostsweeps();
        }
        else
        {
            preSmooth = this->scaling_smoother_steps;
        }

        //smooth error
        this->smoother->setTolerance( 0.0 );
        this->smoother->set_max_iters( preSmooth );

        if ( vanek_scaling )
        {
            amgx::thrust::fill( Aef.begin(), Aef.end(), types::util<ValueTypeB>::get_zero() );
            cudaCheckError();
            this->smoother->solve( Aef, ef, false ); //smooth correction with rhs 0
            this->smoother->solve( bf, xf, false ); // smooth x with rhs residual
            //recompute residual
            int offset, size;
            this->getA().getOffsetAndSizeForView(OWNED, &offset, &size);
            axmb( this->getA(), xf, bf, rf, offset, size );
        }
        else
        {
            this->smoother->solve( rf, ef, false ); //smooth correction with rhs residual
        }

        // multiply for lambda computation
        multiply(this->getA(), ef, Aef, OWNED);
        ValueTypeB nominator, denominator;
        int offset = 0, size = 0;
        this->A->getOffsetAndSizeForView(OWNED, &offset, &size);

        if ( this->m_error_scaling == 2 || this->m_error_scaling == 4 )
        {
            // compute lambda=<rf,Aef>/<Aef,Aef>
            nominator = amgx::thrust::inner_product( rf.begin(), rf.end(), Aef.begin(), types::util<ValueTypeB>::get_zero() );
            denominator = amgx::thrust::inner_product( Aef.begin(), Aef.end(), Aef.begin(), types::util<ValueTypeB>::get_zero() );
            cudaCheckError();
        }

        if ( this->m_error_scaling == 3 || this->m_error_scaling == 5)
        {
            // compute lambda=<rf,ef>/<ef,Aef>
            nominator = amgx::thrust::inner_product( rf.begin(), rf.begin() + size * blockdim, ef.begin(), types::util<ValueTypeB>::get_zero() );
            denominator = amgx::thrust::inner_product( ef.begin(), ef.begin() + size * blockdim, Aef.begin(), types::util<ValueTypeB>::get_zero() );

            if (!this->A->is_matrix_singleGPU())
            {
                this->A->getManager()->global_reduce_sum(&nominator);
                this->A->getManager()->global_reduce_sum(&denominator);
            }

            cudaCheckError();
        }

        if (types::util<ValueTypeB>::abs(denominator) == 0.0)
        {
            nominator = denominator = types::util<ValueTypeB>::get_one();
        }

        // apply correction x <- x + lambda*e
        const int num_block_fine = min( AMGX_GRID_MAX_SIZE, (numRowsFine * blockdim - 1) / threads_per_block + 1 );
        ValueTypeB alpha = nominator / denominator;

        if ( types::util<ValueTypeB>::abs(alpha) < .3 )
        {
            alpha = (alpha / types::util<ValueTypeB>::abs(alpha)) * .3;    // it was this before: alpha = .3, which is not 100% equal
        }

        if ( types::util<ValueTypeB>::abs(alpha) > 10 )
        {
            alpha = (alpha / types::util<ValueTypeB>::abs(alpha)) * 10.;    // it was this before: alpha = 10., which is not 100% equal
        }

        applyCorrection <<< num_block_fine, threads_per_block, 0, stream>>>( alpha, ef.raw(), xf.raw(), numRowsFine * blockdim );
        cudaCheckError();
        this->scale_counter = this->reuse_scale; //reuse this scale scale_counter times
        this->scale = alpha;
        return;
    }

    ValueTypeB alpha = types::util<ValueTypeB>::get_one();
    const int block_size = 64;
    const int num_blocks = min( AMGX_GRID_MAX_SIZE, (int) ((this->A->get_num_rows() - 1) / block_size + 1));
    const IndexType *aggregates_ptr = this->m_aggregates.raw();
    ValueTypeB *x_ptr = xf.raw();
    const ValueTypeB *e_ptr = ec.raw();

    if (this->m_error_scaling == 1)
    {
        FatalError("error_scaling=1 is deprecated", AMGX_ERR_NOT_IMPLEMENTED );
    }

    prolongateAndApplyCorrectionBlockDiaCsrKernel <<< num_blocks, block_size>>>(alpha, (int)this->A->get_num_rows(), x_ptr, e_ptr, aggregates_ptr, this->m_num_aggregates, this->A->get_block_dimy());
    cudaCheckError();
}

template <class T_Config>
void Aggregation_AMG_Level_Base<T_Config >::prolongateAndApplyCorrection(VVector &e, VVector &bf, VVector &x, VVector &tmp)
{
    Matrix<TConfig> &Ac = this->getNextLevel( MemorySpace( ) )->getA();

    //this is dirty, but error scaling 2 and 3 do not have a specialized version. Instead, the general version sits in the 4x4 function
    if ( this->m_error_scaling >= 2 )
    {
        prolongateAndApplyCorrection_4x4(e, bf, x, tmp);
    }
    else if (this->A->get_block_size() == 1)
    {
        prolongateAndApplyCorrection_1x1(e, bf, x, tmp);
    }
    else if (this->A->get_block_dimx() == this->A->get_block_dimy() )
    {
        prolongateAndApplyCorrection_4x4(e, bf, x, tmp);
    }
    else
    {
        FatalError("Unsupported dimension for aggregation amg level", AMGX_ERR_NOT_SUPPORTED_BLOCKSIZE);
    }

    x.dirtybit = 1;

    if (!this->A->is_matrix_singleGPU() && x.delayed_send == 0)
    {
        if (x.in_transfer & RECEIVING) { this->A->manager->exchange_halo_wait(x, x.tag); }

        this->A->manager->exchange_halo_async(x, x.tag);
    }
}


template <class T_Config>
void Aggregation_AMG_Level_Base<T_Config>::restrictResidual(VVector &r, VVector &rr)
{
    if (this->A->get_block_size() == 1)
    {
        restrictResidual_1x1(r, rr);
    }
    else if (this->A->get_block_dimx() == this->A->get_block_dimy() )
    {
        restrictResidual_4x4(r, rr);
    }
    else
    {
        FatalError("Unsupported dimension for aggregation amg level", AMGX_ERR_NOT_SUPPORTED_BLOCKSIZE);
    }

    //TODO: check level transfer between host and device for multiGPU
    if (!this->A->is_matrix_singleGPU())
    {
        Matrix<TConfig> &Ac = this->getNextLevel( MemorySpace( ) )->getA();
        rr.dirtybit = 1;

        if (!Ac.is_matrix_singleGPU() && !this->isConsolidationLevel() && rr.delayed_send == 0)
        {
            Matrix<TConfig> &Ac = this->getNextLevel( MemorySpace( ) )->getA(); //TODO problem in memoryspace transfer is here

            if (rr.in_transfer & RECEIVING) { Ac.manager->exchange_halo_wait(rr, rr.tag); }

            Ac.manager->exchange_halo_async(rr, rr.tag);
        }
    }
}

template <class T_Config>
void Aggregation_AMG_Level_Base<T_Config>::computeRestrictionOperator()
{
    if (this->A->get_block_size() == 1)
    {
        computeRestrictionOperator_1x1();
    }
    else if (this->A->get_block_dimx() == 4 && this->A->get_block_dimy() == 4)
    {
        computeRestrictionOperator_4x4();
    }
    else
    {
        this->computeRestrictionOperator_common();
    }
}

template <typename IndexType>
__global__ void coarse_to_global(IndexType *aggregates, IndexType *aggregates_global, IndexType *renumbering, IndexType num_elements, int64_t offset)
{
    int element = blockIdx.x * blockDim.x + threadIdx.x;

    while (element < num_elements)
    {
        renumbering[aggregates[element]] = aggregates_global[element] + offset; //this won't be a problem, because we are overwriting the same thing
        element += blockDim.x * gridDim.x;
    }
}

template <typename T, typename IndexType>
__global__ void export_matrix_elements(IndexType *row_offsets, IndexType *col_indices, T *values, IndexType *maps, IndexType *renumbering, IndexType *new_row_offsets, IndexType *new_col_indices, T *new_values, IndexType bsize, IndexType size)
{
    int idx = blockIdx.x * blockDim.x / 32 + threadIdx.x / 32;
    int coopIdx = threadIdx.x % 32;

    while (idx < size)
    {
        int row = maps[idx];
        INDEX_TYPE src_base = row_offsets[row];
        INDEX_TYPE dst_base = new_row_offsets[idx];

        for (int m = coopIdx; m < row_offsets[row + 1]*bsize - src_base * bsize; m += 32)
        {
            new_values[dst_base * bsize + m] = values[src_base * bsize + m];
        }

        for (int m = coopIdx; m < row_offsets[row + 1] - src_base; m += 32)
        {
            new_col_indices[dst_base + m] = renumbering[col_indices[src_base + m]];
        }

        idx += gridDim.x * blockDim.x / 32;
    }
}

template <class T>
__global__ void export_matrix_diagonal(T *values, INDEX_TYPE bsize, INDEX_TYPE *maps, T *output, INDEX_TYPE size)
{
    int idx = blockIdx.x * blockDim.x + threadIdx.x;

    while (idx < size)
    {
        int row = maps[idx];
        INDEX_TYPE src_base = row;
        INDEX_TYPE dst_base = idx;

        for (int m = 0; m < bsize; m++)
        {
            output[dst_base * bsize + m] = values[src_base * bsize + m];
        }

        idx += gridDim.x * blockDim.x;
    }
}

__global__ void remove_boundary(INDEX_TYPE *flags, INDEX_TYPE *maps, INDEX_TYPE size)
{
    int element = blockIdx.x * blockDim.x + threadIdx.x;

    while (element < size)
    {
        flags[maps[element]] = 0; //this won't be a problem, because we are overwriting the same thing
        element += blockDim.x * gridDim.x;
    }
}

__global__ void calc_inverse_renumbering(INDEX_TYPE *renum, INDEX_TYPE *irenum, INDEX_TYPE *renum_gbl, INDEX_TYPE base_index, INDEX_TYPE max_element)
{
    int idx = blockDim.x * blockIdx.x + threadIdx.x;

    while (idx < max_element)
    {
        irenum[renum[idx]] = renum_gbl[idx] - base_index;
        idx += blockDim.x * gridDim.x;
    }
}

__global__ void create_halo_mapping(INDEX_TYPE *mapping, INDEX_TYPE *node_list, INDEX_TYPE base_index, INDEX_TYPE map_offset, INDEX_TYPE size)
{
    int row = blockIdx.x * blockDim.x + threadIdx.x;

    while (row < size)
    {
        int idx = node_list[row] - base_index;
        mapping[idx] = map_offset + row;
        row += blockDim.x * gridDim.x;
    }
}

__global__ void map_col_indices_and_count_rowlen(INDEX_TYPE *row_offsets, INDEX_TYPE *col_indices, INDEX_TYPE *row_length, INDEX_TYPE *renumbering, INDEX_TYPE *mapping, INDEX_TYPE *map_offsets, int64_t *index_ranges, INDEX_TYPE part_id, INDEX_TYPE my_id, INDEX_TYPE base_index, INDEX_TYPE my_range, INDEX_TYPE num_neighbors, INDEX_TYPE num_rows)
{
    extern __shared__ volatile int reduction[];
    int row = blockIdx.x * blockDim.x / 4 + threadIdx.x / 4;
    int coopIdx = threadIdx.x % 4;

    while (row < num_rows)
    {
        int valid = 0;

        for (int idx = row_offsets[row] + coopIdx; idx < row_offsets[row + 1]; idx += 4) //this may look horrible, but I expect low branch divergence, because col indices in a row usually belong to the same partition (or at most one more)
        {
            int colIdx = col_indices[idx];
            int part = -2;

            if (colIdx >= index_ranges[2 * part_id] && colIdx < index_ranges[2 * part_id + 1]) //the col index probably belongs to the partition I am working on
            {
                part = part_id;
            }
            else if (colIdx >= base_index && colIdx < base_index + my_range)     //or points back to the owned partition
            {
                part = -1;
            }
            else        //or else it points to a third partition
            {
                for (int i = 0; i < num_neighbors; i++)
                {
                    if (colIdx >= index_ranges[2 * i] && colIdx < index_ranges[2 * i + 1])
                    {
                        part = i;
                    }
                }
            }

            if (part == -2)
            {
                col_indices[idx] = -1;
#ifdef DEBUG
                printf("Column index encountered that does not belong to any of my neighbors!! %d\n", colIdx);
#endif
            }
            else
            {
                if (part == -1)
                {
                    col_indices[idx] = renumbering[colIdx - base_index];
                    valid++;
                }
                else
                {
                    int new_col_idx = mapping[map_offsets[part] + colIdx - index_ranges[2 * part]];

                    if (new_col_idx >= 0)
                    {
                        valid++;
                        col_indices[idx] = new_col_idx;
                    }
                    else
                    {
                        col_indices[idx] = -1;
                    }
                }
            }
        }

        reduction[threadIdx.x] = valid;

        for (int s = 2; s > 0; s >>= 1)
        {
            if (coopIdx < s)
            {
                reduction[threadIdx.x] += reduction[threadIdx.x + s];
            }

            __syncthreads();
        }

        if (coopIdx == 0)
        {
            row_length[row] = reduction[threadIdx.x];
        }

        row += gridDim.x * blockDim.x / 4;
    }
}

__global__ void map_col_indices(INDEX_TYPE *row_offsets, INDEX_TYPE *col_indices, int64_t *halo_ranges, INDEX_TYPE *halo_renumbering, INDEX_TYPE *halo_rows, INDEX_TYPE *global_renumbering, INDEX_TYPE num_neighbors, INDEX_TYPE num_rows, INDEX_TYPE num_rows_processed)
{
    int row = blockIdx.x * blockDim.x / 4 + threadIdx.x / 4;
    int coopIdx = threadIdx.x % 4;

    while (row < num_rows_processed)
    {
        for (int idx = row_offsets[row] + coopIdx; idx < row_offsets[row + 1]; idx += 4)
        {
            int colIdx = col_indices[idx];
            int part = 0;

            if (colIdx < num_rows)
            {
                part = -1;
            }
            else
            {
                colIdx = global_renumbering[colIdx];

                for (int i = 0; i < num_neighbors; i++)
                {
                    if (colIdx >= halo_ranges[2 * i] && colIdx < halo_ranges[2 * i + 1])
                    {
                        part = i;
                        break;
                    }
                }
            }

            if (part == -1)
            {
                col_indices[idx] = colIdx;
            }
            else
            {
                col_indices[idx] = halo_renumbering[halo_rows[part] + colIdx - halo_ranges[2 * part]];
            }
        }

        row += gridDim.x * blockDim.x / 4;
    }
}

template <class T>
__global__ void reorder_whole_matrix(INDEX_TYPE *old_rows, INDEX_TYPE *old_cols, T *old_vals, INDEX_TYPE *rows, INDEX_TYPE *cols, T *vals, INDEX_TYPE bsize, INDEX_TYPE num_rows)
{
    int row = blockIdx.x * blockDim.x + threadIdx.x;

    while (row < num_rows)
    {
        INDEX_TYPE dst_row = row;
        INDEX_TYPE src_base = old_rows[row];
        INDEX_TYPE dst = rows[dst_row];

        for (int i = 0; i < old_rows[row + 1] - src_base; i++)
        {
            INDEX_TYPE colIdx = old_cols[src_base + i];

            if (colIdx >= 0)
            {
                cols[dst] = colIdx;

                for (int j = 0; j < bsize; j++) { vals[dst * bsize + j] = old_vals[(src_base + i) * bsize + j]; }

                dst++;
            }
        }

        row += blockDim.x * gridDim.x;
    }
}

__global__ void calc_gbl_renumbering(INDEX_TYPE *inv_renum, INDEX_TYPE *gbl_renum, INDEX_TYPE size)
{
    int idx = blockDim.x * blockIdx.x + threadIdx.x;

    while (idx < size)
    {
        gbl_renum[inv_renum[idx]] = idx;
        idx += blockDim.x * gridDim.x;
    }
}

template <typename ValueType>
__global__ void write_diagonals(ValueType *values, INDEX_TYPE *diag, INDEX_TYPE *map, ValueType *output, INDEX_TYPE bsize, INDEX_TYPE size)
{
    int nzPerBlock = blockDim.x / bsize;
    int row = blockIdx.x * nzPerBlock + threadIdx.x / bsize;
    int vecIdx = threadIdx.x % bsize;

    if (threadIdx.x >= (blockDim.x / bsize)*bsize) { return; }

    while (row < size)
    {
        output[row * bsize + vecIdx] = values[diag[map[row]] * bsize + vecIdx];
        row += gridDim.x * nzPerBlock;
    }
}

template <typename ValueType>
__global__ void write_diagonals_back(ValueType *values, INDEX_TYPE *diag, ValueType *source, INDEX_TYPE bsize, INDEX_TYPE size)
{
    int nzPerBlock = blockDim.x / bsize;
    int row = blockIdx.x * nzPerBlock + threadIdx.x / bsize;
    int vecIdx = threadIdx.x % bsize;

    if (threadIdx.x >= (blockDim.x / bsize)*bsize) { return; }

    while (row < size)
    {
        values[diag[row]*bsize + vecIdx] = source[row * bsize + vecIdx];
        row += gridDim.x * nzPerBlock;
    }
}

template <class T_Config>
void Aggregation_AMG_Level_Base<T_Config>::prepareNextLevelMatrix_full(const Matrix<TConfig> &A, Matrix<TConfig> &Ac)
{
    if (A.is_matrix_singleGPU()) { return; }

    int num_neighbors = A.manager->neighbors.size();

    if (TConfig::memSpace == AMGX_host)
    {
        FatalError("Aggregation AMG Not implemented for host", AMGX_ERR_NOT_IMPLEMENTED);
    }
    else
    {
        int c_size = Ac.get_num_rows();
        int f_size = A.get_num_rows();
        int diag = Ac.hasProps(DIAG);

        if (A.manager->B2L_rings[0].size() > 2) { FatalError("Aggregation_AMG_Level prepareNextLevelMatrix not implemented >1 halo rings", AMGX_ERR_NOT_SUPPORTED_BLOCKSIZE); }

        //get coarse -> fine global renumbering
        IVector renumbering(c_size);
        int num_blocks = min(4096, (c_size + 127) / 128);
        coarse_to_global <<< num_blocks, 128>>>(this->m_aggregates.raw(), this->m_aggregates_fine_idx.raw(), renumbering.raw(), f_size, 0);
        cudaCheckError();
        //
        // Step 0 - form halo matrices that are exported to neighbors
        //
        std::vector<Matrix<TConfig> > halo_rows(num_neighbors);
        std::vector<DistributedManager<TConfig> > halo_btl(num_neighbors);

        for (int i = 0; i < num_neighbors; i++ )
        {
            int num_unique = Ac.manager->B2L_rings[i][1];
            //prepare export halo matrices
            halo_btl[i].resize(1, 1);
            halo_btl[i].set_global_id(Ac.manager->global_id());
            halo_btl[i].B2L_maps[0].resize(num_unique);
            halo_btl[i].B2L_rings[0].resize(2);
            halo_btl[i].B2L_rings[0][0] = 0;
            halo_btl[i].B2L_rings[0][1] = num_unique;
            halo_btl[i].set_index_range(A.manager->index_range());
            halo_btl[i].set_base_index(A.manager->base_index());
            //global indices of rows of the halo matrix
            amgx::thrust::copy(amgx::thrust::make_permutation_iterator( renumbering.begin(), Ac.manager->B2L_maps[i].begin()),
                         amgx::thrust::make_permutation_iterator( renumbering.begin(), Ac.manager->B2L_maps[i].begin() + num_unique),
                         halo_btl[i].B2L_maps[0].begin());
            cudaCheckError();
            halo_rows[i].addProps(CSR);

            if (diag) { halo_rows[i].addProps(DIAG); }

            //calculate row length and row_offsets
            halo_rows[i].row_offsets.resize(num_unique + 1);
            amgx::thrust::transform(amgx::thrust::make_permutation_iterator(Ac.row_offsets.begin() + 1, Ac.manager->B2L_maps[i].begin()),
                              amgx::thrust::make_permutation_iterator(Ac.row_offsets.begin() + 1, Ac.manager->B2L_maps[i].end()),
                              amgx::thrust::make_permutation_iterator(Ac.row_offsets.begin(), Ac.manager->B2L_maps[i].begin()),
                              halo_rows[i].row_offsets.begin(),
                              amgx::thrust::minus<IndexType>());
            cudaCheckError();
            amgx::thrust::exclusive_scan(halo_rows[i].row_offsets.begin(), halo_rows[i].row_offsets.end(), halo_rows[i].row_offsets.begin());
            cudaCheckError();
            //resize halo matrix
            IndexType num_nz = halo_rows[i].row_offsets[num_unique];
            halo_rows[i].resize(num_unique, num_unique, num_nz, Ac.get_block_dimy(), Ac.get_block_dimx(), 1);
            //copy relevant rows and renumber their column indices
            num_blocks = min(4096, (num_unique + 127) / 128);
            export_matrix_elements <<< num_blocks, 128>>>(Ac.row_offsets.raw(), Ac.col_indices.raw(), Ac.values.raw(), Ac.manager->B2L_maps[i].raw(), renumbering.raw(), halo_rows[i].row_offsets.raw(), halo_rows[i].col_indices.raw(), halo_rows[i].values.raw(), A.get_block_size(), num_unique);
            cudaCheckError();

            if (diag)
            {
                export_matrix_diagonal <<< num_blocks, 128>>>(Ac.values.raw() + Ac.row_offsets[Ac.get_num_rows()]*Ac.get_block_size(), Ac.get_block_size(), Ac.manager->B2L_maps[i].raw(), halo_rows[i].values.raw() + halo_rows[i].row_offsets[halo_rows[i].get_num_rows()]*Ac.get_block_size(), num_unique);
                cudaCheckError();
            }
        }

        Ac.manager->getComms()->exchange_matrix_halo(halo_rows, halo_btl, Ac);
        //--------------------- renumbering/reordering matrix, integrating halo -----------------------------
        Ac.set_initialized(0);
        //number of owned rows
        c_size = Ac.manager->halo_offsets[0];
        f_size = A.manager->halo_offsets[0];
        num_blocks = min(4096, (c_size + 511) / 512);
        int rings = 1;
        //
        // Step 1 - calculate inverse renumbering (to global indices - base_index)
        //
        Ac.manager->inverse_renumbering.resize(c_size);
        amgx::thrust::transform(renumbering.begin(),
                          renumbering.begin() + c_size,
                          amgx::thrust::constant_iterator<IndexType>(A.manager->base_index()),
                          Ac.manager->inverse_renumbering.begin(),
                          amgx::thrust::minus<IndexType>());
        cudaCheckError();
        //big renumbering table for going from global index to owned local index
        IVector global_to_coarse_local(Ac.manager->index_range());
        amgx::thrust::fill(global_to_coarse_local.begin(), global_to_coarse_local.begin() + Ac.manager->index_range(), -1);
        cudaCheckError();
        calc_gbl_renumbering <<< num_blocks, 512>>>(Ac.manager->inverse_renumbering.raw(), global_to_coarse_local.raw(), c_size);
        cudaCheckError();
        Ac.manager->set_num_halo_rows(Ac.manager->halo_offsets[Ac.manager->halo_offsets.size() - 1] - c_size);
        cudaCheckError();
        //
        // Step 2 - create big mapping table of all halo indices we received (this may use a little too much memory sum(fine nodes per neighbor)
        //
        amgx::thrust::host_vector<INDEX_TYPE> neighbor_rows(num_neighbors + 1);
        int max_num_rows = 0;

        for (int i = 0; i < num_neighbors; i++)
        {
            neighbor_rows[i] = halo_rows[i].manager->index_range();
            max_num_rows = max_num_rows > halo_rows[i].get_num_rows() ? max_num_rows : halo_rows[i].get_num_rows();
        }

        amgx::thrust::exclusive_scan(neighbor_rows.begin(), neighbor_rows.end(), neighbor_rows.begin());
        cudaCheckError();
        int total_rows_of_neighbors = neighbor_rows[num_neighbors];
        IVector halo_mapping(total_rows_of_neighbors);
        amgx::thrust::fill(halo_mapping.begin(), halo_mapping.end(), -1);
        cudaCheckError();

        for (int ring = 0; ring < rings; ring++)
        {
            for (int i = 0; i < num_neighbors; i++)
            {
                int size = halo_btl[i].B2L_rings[0][ring + 1] - halo_btl[i].B2L_rings[0][ring];
                int num_blocks = min(4096, (size + 127) / 128);
                create_halo_mapping <<< num_blocks, 128>>>(halo_mapping.raw() + neighbor_rows[i],
                        halo_btl[i].B2L_maps[0].raw() + halo_btl[i].B2L_rings[0][ring],
                        halo_btl[i].base_index(),
                        Ac.manager->halo_offsets[ring * num_neighbors + i], size);
            }
        }

        cudaCheckError();
        //
        // Step 3 - renumber halo matrices and calculate row length (to eventually append to the big matrix)
        //
        INDEX_TYPE owned_nnz = Ac.row_offsets[c_size];
        IVector neighbor_rows_d(num_neighbors + 1);
        amgx::thrust::copy(neighbor_rows.begin(), neighbor_rows.end(), neighbor_rows_d.begin());
        cudaCheckError();
        //map column indices of my own matrix (the ones that point outward)
        map_col_indices <<< num_blocks, 512>>>(Ac.row_offsets.raw() + Ac.manager->num_interior_nodes(),
                                               Ac.col_indices.raw(),
                                               Ac.manager->halo_ranges.raw(),
                                               halo_mapping.raw(),
                                               neighbor_rows_d.raw(),
                                               renumbering.raw(),
                                               num_neighbors, c_size, c_size - Ac.manager->num_interior_nodes());
        cudaCheckError();
        IVector temp_row_len(max_num_rows);

        for (int i = 0; i < num_neighbors; i++)
        {
            //map column indices of halo matrices
            int size = halo_rows[i].get_num_rows();
            int num_blocks = min(4096, (size + 127) / 128);
            map_col_indices_and_count_rowlen <<< num_blocks, 128, 128 * sizeof(INDEX_TYPE)>>>(
                halo_rows[i].row_offsets.raw(),
                halo_rows[i].col_indices.raw(),
                temp_row_len.raw(),
                global_to_coarse_local.raw(),
                halo_mapping.raw(),
                neighbor_rows_d.raw(),
                Ac.manager->halo_ranges.raw(),
                i,
                Ac.manager->global_id(),
                Ac.manager->base_index(),
                Ac.manager->index_range(),
                num_neighbors,
                size);

            for (int ring = 0; ring < rings; ring++)
            {
                amgx::thrust::copy(temp_row_len.begin() + halo_btl[i].B2L_rings[0][ring], temp_row_len.begin() + halo_btl[i].B2L_rings[0][ring + 1], Ac.row_offsets.begin() + Ac.manager->halo_offsets[ring * num_neighbors + i]);
            }
        }

        cudaCheckError();
        INDEX_TYPE old_nnz = Ac.row_offsets[Ac.row_offsets.size() - 1];
        amgx::thrust::exclusive_scan(Ac.row_offsets.begin() + c_size, Ac.row_offsets.end(), Ac.row_offsets.begin() + c_size, owned_nnz);
        cudaCheckError();
        //
        // Step 4 - consolidate column indices and values
        //
        int new_nnz = Ac.row_offsets[Ac.row_offsets.size() - 1];

        Ac.col_indices.resize(new_nnz);
        Ac.values.resize((new_nnz + 1 + diag * (Ac.row_offsets.size() - 2)) * A.get_block_size());

        if (diag)
        {
            MVector diags(c_size * Ac.get_block_size());
            amgx::thrust::copy(Ac.values.begin() + old_nnz * Ac.get_block_size(),
                         Ac.values.begin() + old_nnz * Ac.get_block_size() + c_size * Ac.get_block_size(),
                         diags.begin());
            amgx::thrust::copy(diags.begin(), diags.begin() + c_size * Ac.get_block_size(),
                         Ac.values.begin() + Ac.row_offsets[Ac.get_num_rows()]*Ac.get_block_size());
            cudaCheckError();
        }

        int cumulative_num_rows = c_size;

        for (int i = 0; i < num_neighbors; i++)
        {
            for (int ring = 0; ring < rings; ring++)
            {
                int num_rows = halo_btl[i].B2L_rings[0][ring + 1] - halo_btl[i].B2L_rings[0][ring];
                int num_blocks = min(4096, (num_rows + 127) / 128);
                reorder_whole_matrix <<< num_blocks, 128>>>(halo_rows[i].row_offsets.raw() + halo_btl[i].B2L_rings[0][ring], halo_rows[i].col_indices.raw(), halo_rows[i].values.raw(), Ac.row_offsets.raw() + Ac.manager->halo_offsets[ring * num_neighbors + i], Ac.col_indices.raw(), Ac.values.raw(), Ac.get_block_size(), num_rows);

                if (diag)
                {
                    amgx::thrust::copy(halo_rows[i].values.begin() + (halo_rows[i].row_offsets[halo_rows[i].get_num_rows()] + halo_btl[i].B2L_rings[0][ring])*Ac.get_block_size(),
                                 halo_rows[i].values.begin() + (halo_rows[i].row_offsets[halo_rows[i].get_num_rows()] + halo_btl[i].B2L_rings[0][ring + 1])*Ac.get_block_size(),
                                 Ac.values.begin() + (Ac.row_offsets[Ac.get_num_rows()] + cumulative_num_rows)*Ac.get_block_size());
                    cumulative_num_rows += num_rows;
                }
            }
        }

        cudaCheckError();
        Ac.set_num_cols(Ac.manager->halo_offsets[Ac.manager->halo_offsets.size() - 1]);
        Ac.set_num_rows(Ac.get_num_cols());
        Ac.set_num_nz(new_nnz);
        Ac.delProps(COO);
        Ac.set_initialized(1);
        Ac.computeDiagonal();
    }
}

template <class T_Config>
void Aggregation_AMG_Level_Base<T_Config>::prepareNextLevelMatrix_diag(const Matrix<TConfig> &A, Matrix<TConfig> &Ac)
{
    if (A.is_matrix_singleGPU()) { return; }

    int num_neighbors = A.manager->neighbors.size();

    if (TConfig::memSpace == AMGX_host)
    {
        FatalError("Aggregation AMG Not implemented for host", AMGX_ERR_NOT_IMPLEMENTED);
    }
    else
    {
        int c_size = Ac.manager->halo_offsets[0];
        int f_size = A.manager->halo_offsets[0];
        int diag = Ac.hasProps(DIAG);
        Ac.manager->inverse_renumbering.resize(c_size);
        //get coarse -> fine renumbering
        int num_blocks = min(4096, (c_size + 127) / 128);
        coarse_to_global <<< num_blocks, 128>>>(this->m_aggregates.raw(), this->m_aggregates_fine_idx.raw(), Ac.manager->inverse_renumbering.raw(), f_size, -1 * A.manager->base_index());
        cudaCheckError();
        Ac.manager->set_num_halo_rows(Ac.manager->halo_offsets[Ac.manager->halo_offsets.size() - 1] - c_size);

        if (!diag) { Ac.computeDiagonal(); }

        Ac.set_initialized(1);
        std::vector<MVector> diagonals(num_neighbors);

        for (int i = 0; i < num_neighbors; i++)
        {
            int size = Ac.manager->B2L_rings[i][Ac.manager->B2L_rings.size() - 1];
            diagonals[i].resize(Ac.get_block_size()*size);
            int num_blocks = min(4096, (size + 127) / 128);
            write_diagonals <<< num_blocks, 128>>>(Ac.values.raw(), Ac.diag.raw(), Ac.manager->B2L_maps[i].raw(), diagonals[i].raw(), Ac.get_block_size(), size);
        }

        cudaCheckError();
        Ac.manager->getComms()->exchange_vectors(diagonals, Ac, this->tag * 100 + 10 + 2);

        for (int i = 0; i < num_neighbors; i++)
        {
            int size = Ac.manager->halo_offsets[i + 1] - Ac.manager->halo_offsets[i];

            if (Ac.hasProps(DIAG)) { amgx::thrust::copy(diagonals[i].begin(), diagonals[i].begin() + Ac.get_block_size()*size, Ac.values.begin() + Ac.get_block_size() * (Ac.diagOffset() + Ac.manager->halo_offsets[i])); }
            else
            {
                int num_blocks = min(4096, (size + 127) / 128);
                write_diagonals_back <<< num_blocks, 128>>>(Ac.values.raw(), Ac.diag.raw() + Ac.manager->halo_offsets[i], diagonals[i].raw(), Ac.get_block_size(), size);
            }
        }

        cudaCheckError();
    }
}

template <class T_Config>
void Aggregation_AMG_Level_Base<T_Config>::prepareNextLevelMatrix_none(const Matrix<TConfig> &A, Matrix<TConfig> &Ac)
{
    if (A.is_matrix_singleGPU()) { return; }

    int num_neighbors = A.manager->neighbors.size();

    if (TConfig::memSpace == AMGX_host)
    {
        FatalError("Aggregation AMG Not implemented for host", AMGX_ERR_NOT_IMPLEMENTED);
    }
    else
    {
        int c_size = Ac.manager->halo_offsets[0];
        int f_size = A.manager->halo_offsets[0];
        int diag = Ac.hasProps(DIAG);
        Ac.manager->inverse_renumbering.resize(c_size);
        //get coarse -> fine renumbering
        int num_blocks = min(4096, (c_size + 127) / 128);
        coarse_to_global <<< num_blocks, 128>>>(this->m_aggregates.raw(), this->m_aggregates_fine_idx.raw(), Ac.manager->inverse_renumbering.raw(), f_size, 0);
        cudaCheckError();
        Ac.manager->set_num_halo_rows(Ac.manager->halo_offsets[Ac.manager->halo_offsets.size() - 1] - c_size);
        Ac.set_initialized(1);

        if (!diag) { Ac.computeDiagonal(); }
    }
}

template <class T_Config>
void Aggregation_AMG_Level_Base<T_Config>::prepareNextLevelMatrix(const Matrix<TConfig> &A, Matrix<TConfig> &Ac)
{
    if (m_matrix_halo_exchange == 0)
    {
        this->prepareNextLevelMatrix_none(A, Ac);
    }
    else if (m_matrix_halo_exchange == 1)
    {
        this->prepareNextLevelMatrix_diag(A, Ac);
    }
    else if (m_matrix_halo_exchange == 2)
    {
        this->prepareNextLevelMatrix_full(A, Ac);
    }
    else
    {
        FatalError("Invalid Aggregation matrix_halo_exchange parameter", AMGX_ERR_NOT_IMPLEMENTED);
    }
}


__global__ void set_halo_rowlen(INDEX_TYPE *work, INDEX_TYPE *output, INDEX_TYPE  size, INDEX_TYPE diag)
{
    int idx = blockDim.x * blockIdx.x + threadIdx.x;

    while (idx < size)
    {
        if (work[idx + 1] - work[idx] > 0)
        {
            output[idx] += work[idx + 1] - work[idx] - (1 - diag);
        }

        idx += blockDim.x * gridDim.x;
    }
}

template <typename T>
__global__ void append_halo_nz(INDEX_TYPE *row_offsets, INDEX_TYPE *new_row_offsets, INDEX_TYPE *col_indices, INDEX_TYPE *new_col_indices, T *values, T *new_values, INDEX_TYPE size, INDEX_TYPE diag, INDEX_TYPE halo_offset, INDEX_TYPE block_size)
{
    int idx = blockDim.x * blockIdx.x + threadIdx.x;

    while (idx < size)
    {
        int add_diag = !diag;

        if (!diag && new_col_indices[new_row_offsets[idx]] != -1) { add_diag = 0; } //if diag or there is already soimething in the row, then don't add diagonal nonzero (inside diag)

        int append_offset = -1;

        for (int i = new_row_offsets[idx]; i < new_row_offsets[idx + 1]; i++)
        {
            if (new_col_indices[i] == -1) {append_offset = i; break;}
        }

        for (int i = row_offsets[idx]; i < row_offsets[idx + 1]; i++)
        {
            if (diag && i == row_offsets[idx])   //if outside diag and this is the first nonzero in a non-empty row, overwrite diagonal value
            {
                for (int j = 0; j < block_size; j++)
                {
                    new_values[(new_row_offsets[size] + halo_offset + idx)*block_size + j] = values[(row_offsets[size] + halo_offset + idx) * block_size + j];
                }
            }

            int col_idx = col_indices[i];

            if (append_offset == -1 && (col_idx != halo_offset + idx)) {printf("ERROR: append offset is -1 but row has nonzeros in it old %d to %d new %d to %d\n", row_offsets[idx], row_offsets[idx + 1], new_row_offsets[idx], new_row_offsets[idx + 1]); append_offset = 0;}

            if (col_idx != halo_offset + idx || add_diag)
            {
                new_col_indices[append_offset] = col_idx;

                for (int j = 0; j < block_size; j++)
                {
                    new_values[append_offset * block_size + j] = values[i * block_size + j];
                }

                append_offset++;
            }
        }

        idx += blockDim.x * gridDim.x;
    }
}

template <class T_Config>
void Aggregation_AMG_Level_Base<T_Config>::createCoarseB2LMaps(std::vector<IVector> &in_coarse_B2L_maps)
{
    Matrix<TConfig> &A = this->getA();
    m_num_all_aggregates = m_num_aggregates;
    int num_neighbors = A.manager->neighbors.size();
    IndexType max_b2l = 0;

    for (int i = 0; i < num_neighbors; i++ ) { max_b2l = max_b2l > A.manager->B2L_rings[i][1] ? max_b2l : A.manager->B2L_rings[i][1]; }

    IVector B2L_aggregates(max_b2l);
    IVector indices(max_b2l);

    for (int i = 0; i < num_neighbors; i++ )
    {
        int size = A.manager->B2L_rings[i][1];
        amgx::thrust::fill(B2L_aggregates.begin(), B2L_aggregates.begin() + size, 0);
        amgx::thrust::sequence(indices.begin(), indices.begin() + size);
        //substitute coarse aggregate indices for fine boundary nodes
        amgx::thrust::copy(amgx::thrust::make_permutation_iterator(this->m_aggregates.begin(), A.manager->B2L_maps[i].begin()),
                     amgx::thrust::make_permutation_iterator(this->m_aggregates.begin(), A.manager->B2L_maps[i].begin() + size),
                     B2L_aggregates.begin());
        //find the unique ones
        amgx::thrust::sort_by_key(B2L_aggregates.begin(), B2L_aggregates.begin() + size, indices.begin());
        IndexType num_unique = amgx::thrust::unique_by_key(B2L_aggregates.begin(), B2L_aggregates.begin() + size, indices.begin()).first - B2L_aggregates.begin();
        in_coarse_B2L_maps[i].resize(num_unique);
        //sort it back so we have the original ordering
        amgx::thrust::sort_by_key(indices.begin(), indices.begin() + num_unique, B2L_aggregates.begin());
        amgx::thrust::copy(B2L_aggregates.begin(), B2L_aggregates.begin() + num_unique, in_coarse_B2L_maps[i].begin());
    }

    cudaCheckError();
}


__global__ void populate_coarse_boundary(INDEX_TYPE *flags, INDEX_TYPE *indices, INDEX_TYPE *maps, INDEX_TYPE *output, INDEX_TYPE  size)
{
    int idx = blockDim.x * blockIdx.x + threadIdx.x;

    while (idx < size)
    {
        output[flags[maps[indices[idx]]]] = maps[indices[idx]];
        idx += blockDim.x * gridDim.x;
    }
}

__global__ void flag_coarse_boundary(INDEX_TYPE *flags, INDEX_TYPE *indices, INDEX_TYPE *maps, INDEX_TYPE  size)
{
    int idx = blockDim.x * blockIdx.x + threadIdx.x;

    while (idx < size)
    {
        flags[maps[indices[idx]]] = 1;
        idx += blockDim.x * gridDim.x;
    }
}

__global__ void flag_halo_indices(INDEX_TYPE *flags, INDEX_TYPE *indices, INDEX_TYPE  offset, INDEX_TYPE  size)
{
    int idx = blockDim.x * blockIdx.x + threadIdx.x;

    while (idx < size)
    {
        flags[indices[idx] - offset] = 1;
        idx += blockDim.x * gridDim.x;
    }
}

__global__ void apply_halo_aggregate_indices(INDEX_TYPE *flags, INDEX_TYPE *indices, INDEX_TYPE *output, INDEX_TYPE offset, INDEX_TYPE aggregates_offset, INDEX_TYPE  size)
{
    int idx = blockDim.x * blockIdx.x + threadIdx.x;

    while (idx < size)
    {
        output[idx] = flags[indices[idx] - offset] + aggregates_offset;
        idx += blockDim.x * gridDim.x;
    }
}

// renumbering the aggregates/communicationg with neighbors
template <class T_Config>
void Aggregation_AMG_Level_Base<T_Config>::setNeighborAggregates()
{
    Matrix<TConfig> &A = this->getA();
    Matrix<TConfig> &Ac = this->getNextLevel( MemorySpace( ) )->getA();
    m_num_all_aggregates = m_num_aggregates;

    /* WARNING: the matrix reordering always happens inside createRenumbering routine. There are three ways to get to this routine
       1. matrix_upload_all -> uploadMatrix -> initializeUploadReorderAll -> reorder_matrix -> createRenumbering
       2. read_system_distributed -> renumberMatrixOneRing -> reorder_matrix_owned -> createRenumbering
       3. solver_setup -> ... -> AMG_Level::setup -> createCoarseMatrices -> setNeighborAggregates -> createRenumbering
       If you are reading the renumbering from file you might need to add intercept code in if statement below,
       otherwise this routine will exit before calling createRenumbering routine (in case of single or disjoint partitions).
    */
    if (this->getA().is_matrix_singleGPU()) { return; }

    int num_neighbors = A.manager->neighbors.size();

    //
    // Step 0 - set up coarse matrix metadata
    //
    if (Ac.manager == NULL) { Ac.manager = new DistributedManager<T_Config>(); }

    Ac.manager->resize(A.manager->neighbors.size(), 1);
    Ac.manager->A = &Ac;
    int f_size = A.get_num_rows();
    Ac.manager->setComms(A.manager->getComms());
    Ac.manager->set_global_id(A.manager->global_id());
    Ac.manager->neighbors = A.manager->neighbors;
    Ac.manager->set_base_index(A.manager->base_index());
    Ac.manager->halo_ranges = A.manager->halo_ranges;
    Ac.manager->set_index_range(A.manager->index_range());
    //-------------------------------------- Section 1 - renumbering -----------------------------------------------------------
    //
    // Step 1 - calculate coarse level B2L maps - any aggregate that has a fine boundary node, becomes a coarse boundary node
    //
    m_num_all_aggregates = m_num_aggregates;
    int vec_size = m_num_aggregates + 1; //A.manager->num_boundary_nodes()+1;
    IVector B2L_aggregates(vec_size);

    for (int i = 0; i < A.manager->neighbors.size(); i++)
    {
        amgx::thrust::fill(B2L_aggregates.begin(), B2L_aggregates.begin() + vec_size, 0);
        int size = A.manager->B2L_rings[i][1];
        int block_size = 128;
        int grid_size = std::min( 4096, ( size + block_size - 1 ) / block_size);
        flag_coarse_boundary <<< grid_size, block_size>>>(B2L_aggregates.raw(), A.manager->B2L_maps[i].raw(), this->m_aggregates.raw(), size);
        amgx::thrust::exclusive_scan(B2L_aggregates.begin(), B2L_aggregates.begin() + vec_size, B2L_aggregates.begin());
        (Ac.manager->B2L_maps)[i].resize(B2L_aggregates[vec_size - 1]);
        populate_coarse_boundary <<< grid_size, block_size>>>(B2L_aggregates.raw(), A.manager->B2L_maps[i].raw(), this->m_aggregates.raw(), Ac.manager->B2L_maps[i].raw(), size);
    }

    cudaCheckError();

    for (int i = 0; i < num_neighbors; i++)
    {
        Ac.manager->B2L_rings[i].resize(2);
        Ac.manager->B2L_rings[i][0] = 0;
        Ac.manager->B2L_rings[i][1] = Ac.manager->B2L_maps[i].size();
    }

    DistributedArranger<T_Config> *prep = new DistributedArranger<T_Config>;
    prep->initialize_B2L_maps_offsets(Ac, 1);
    delete prep;
    Ac.set_num_rows(m_num_aggregates);
    IVector renumbering(m_num_aggregates + 1); /* +1 is actually not needed, it will be resized in createRenumbering */
    Ac.manager->createRenumbering(renumbering);
    //
    // Step 2 - renumber aggregates, so boundary nodes will have higher index than interior ones (based on the renumberiong we have been calculating)
    //
    /* WARNING: 1. Thrust scatter and gather routines seem more appropriate here, but they implicitly assume that the input
                and output have certain size correlation, which is not matched by vectors in our case. The only remaining option
                is to use make_permutation as is done below. Example of Thrust scatter and gather calls
                IVector ttt(f_size,-1);
                amgx::thrust::scatter(this->m_aggregates.begin(), this->m_aggregates.begin()+f_size, renumbering.begin(), ttt.begin());
                amgx::thrust::gather(renumbering.begin(), renumbering.end(), this->m_aggregates.begin(), ttt.begin());
                amgx::thrust::copy(ttt.begin(), ttt.end(), this->m_aggregates.begin());

                2. The original thrust composite call is illegal because it uses the same array (m_aggregates) for input and output.
                amgx::thrust::copy(amgx::thrust::make_permutation_iterator(renumbering.begin(), this->m_aggregates.begin()),
                amgx::thrust::make_permutation_iterator(renumbering.begin(), this->m_aggregates.begin()+f_size),
                             this->m_aggregates.begin());
                Although it somehow still works, it is much safer to use explicit temporary storage for the intermediate result.
    */
    /* WARNING: must save unreordered aggregates for later use before reordering them. */
    IVector unreordered_aggregates(this->m_aggregates);
    /* WARNING: change Thrust call to explicitly use temporary storage for the intermediate result. The earlier version is illegal, but somehow still works. */
    IVector ttt(f_size, -1);
    amgx::thrust::copy(amgx::thrust::make_permutation_iterator(renumbering.begin(), this->m_aggregates.begin()),
                 amgx::thrust::make_permutation_iterator(renumbering.begin(), this->m_aggregates.begin() + f_size),
                 ttt.begin());
    amgx::thrust::copy(ttt.begin(), ttt.end(), this->m_aggregates.begin());
    cudaCheckError();

    //we don't need renumbering anymore, it will be identity on the coarse level

    //-------------------------------------- Section 2 - communication -----------------------------------------------------------

    //
    // Step 3 - populate aggregates_fine_idx, which stores for every fine node the original global index of the aggregate (which is lowest global index of nodes aggregated together)
    //

    //
    // These are different when we do /don't do matrix halo exchanges - when we do we need global indices to match nodes,
    // and in this case Ac after computeA will not have the same ordering of halo nodes as after prepareNextLevel_full.
    // However when we do not do matrix halo exchange we are only interested in the ordering of halo nodes on the coarse level,
    // and we can get that by exchanging the (already renumbered) aggregates vector.
    //
    if (m_matrix_halo_exchange == 2)
    {
        //Find original global indices of nodes that have the minimum id in the aggregates.
        amgx::thrust::copy(amgx::thrust::make_permutation_iterator(A.manager->inverse_renumbering.begin(), this->m_aggregates_fine_idx.begin()),
                     amgx::thrust::make_permutation_iterator(A.manager->inverse_renumbering.begin(), this->m_aggregates_fine_idx.begin() + f_size),
                     this->m_aggregates_fine_idx.begin());
        amgx::thrust::transform(this->m_aggregates_fine_idx.begin(),
                          this->m_aggregates_fine_idx.begin() + f_size,
                          amgx::thrust::constant_iterator<IndexType>(A.manager->base_index()),
                          this->m_aggregates_fine_idx.begin(),
                          amgx::thrust::plus<IndexType>());
        //communicate
        this->m_aggregates_fine_idx.set_block_dimx(1);
        this->m_aggregates_fine_idx.set_block_dimy(1);
        m_aggregates_fine_idx.dirtybit = 1;
        A.manager->exchange_halo(m_aggregates_fine_idx, this->tag * 100 + 1 * 10 + 0);
    }
    else
    {
        //communicate
        this->m_aggregates.set_block_dimx(1);
        this->m_aggregates.set_block_dimy(1);
        m_aggregates.dirtybit = 1;
        /* WARNING: you should exchange unreordered aggregates, and append them to your own reordered aggregates, to conform to asusmptions done by distributed_mamanger. */
        //A.manager->exchange_halo(m_aggregates, this->tag*100+1*10+0); //wrong
        A.manager->exchange_halo(unreordered_aggregates, this->tag * 100 + 1 * 10 + 0);
        amgx::thrust::copy(unreordered_aggregates.begin() + f_size, unreordered_aggregates.end(), this->m_aggregates.begin() + f_size);
    }

    cudaCheckError();
    //
    // Step 4 - consolidate neighbors' aggregates into own list to be able to perform Galerkin product with the n-ring halo
    //
    IVector &exchanged_aggregates = m_matrix_halo_exchange == 2 ? this->m_aggregates_fine_idx : this->m_aggregates;
    int min_index = amgx::thrust::reduce(exchanged_aggregates.begin() + A.manager->halo_offsets[0], exchanged_aggregates.begin() + A.manager->halo_offsets[num_neighbors], (int)0xFFFFFFF, amgx::thrust::minimum<int>());
    int max_index = amgx::thrust::reduce(exchanged_aggregates.begin() + A.manager->halo_offsets[0], exchanged_aggregates.begin() + A.manager->halo_offsets[num_neighbors], (int)0, amgx::thrust::maximum<int>());
    cudaCheckError();
    int s_size = max_index - min_index + 2;
    IVector scratch(s_size);

    for (int i = 0; i < num_neighbors; i++)
    {
        int size = A.manager->halo_offsets[i + 1] - A.manager->halo_offsets[i];
        //Could also use local minimums to perform the same operation. The results are the same.
        //int min_local = amgx::thrust::reduce(exchanged_aggregates.begin()+A.manager->halo_offsets[i], exchanged_aggregates.begin()+A.manager->halo_offsets[i+1], (int)0xFFFFFFF, amgx::thrust::minimum<int>());
        amgx::thrust::fill(scratch.begin(), scratch.begin() + s_size, 0);
        int block_size = 128;
        int grid_size = std::min( 4096, ( size + block_size - 1 ) / block_size);
        flag_halo_indices <<< grid_size, block_size>>>(scratch.raw(), exchanged_aggregates.raw() + A.manager->halo_offsets[i], min_index /*min_local*/, size);
        amgx::thrust::exclusive_scan(scratch.begin(), scratch.begin() + s_size, scratch.begin());
        apply_halo_aggregate_indices <<< grid_size, block_size>>>(scratch.raw(), exchanged_aggregates.raw() + A.manager->halo_offsets[i], this->m_aggregates.raw() + A.manager->halo_offsets[i], min_index /*min_local*/, m_num_all_aggregates, size);
        Ac.manager->halo_offsets[i] = m_num_all_aggregates;
        m_num_all_aggregates += scratch[s_size - 1];
    }

    cudaCheckError();
    Ac.manager->halo_offsets[num_neighbors] = m_num_all_aggregates;
}

//TODO: The consolidate and unconsolidate parts could be made more efficient by only sending the
//      nonzero values
template <class T_Config>
void Aggregation_AMG_Level_Base<T_Config>::consolidateVector(VVector &x)
{
    int my_id = this->getA().manager->global_id();

    if (this->getA().manager->isRootPartition())
    {
        // Here all partitions being consolidated should have same vector size, see TODO above
        INDEX_TYPE num_parts = this->getA().manager->getNumPartsToConsolidate();

        for (int i = 0; i < num_parts; i++)
        {
            int current_part = this->getA().manager->getPartsToConsolidate()[i];

            // Vector has been set to correct size
            if (current_part != my_id)
            {
                //printf("Root partition %d receiving %d -> %d and %d -> %d (total %d)\n", this->getA().manager->global_id(), this->getA().manager->getConsolidationArrayOffsets()[i], this->getA().manager->getConsolidationArrayOffsets()[i+1], this->getA().manager->getConsolidationArrayOffsets()[num_parts+i], this->getA().manager->getConsolidationArrayOffsets()[num_parts+i+1], (int)x.size()/x.get_block_size());
                this->getA().manager->getComms()->recv_vector(x, current_part, 10000 + current_part, x.get_block_size()*this->getA().manager->getConsolidationArrayOffsets()[i], x.get_block_size() * (this->getA().manager->getConsolidationArrayOffsets()[i + 1] - this->getA().manager->getConsolidationArrayOffsets()[i]));
                this->getA().manager->getComms()->recv_vector(x, current_part, 20000 + current_part, x.get_block_size()*this->getA().manager->getConsolidationArrayOffsets()[num_parts + i], x.get_block_size() * (this->getA().manager->getConsolidationArrayOffsets()[num_parts + i + 1] - this->getA().manager->getConsolidationArrayOffsets()[num_parts + i]));
            }
        }
    }
    else
    {
        int my_destination_part = this->getA().manager->getMyDestinationPartition();
        int i_off, i_size, b_off, b_size;
        this->getA().manager->getConsolidationOffsets(&i_off, &i_size, &b_off, &b_size);
        // Here all partitions being consolidated should have same vector size, see TODO above
        this->getA().manager->getComms()->send_vector_async(x, my_destination_part, 10000 + my_id, i_off * x.get_block_size(), i_size * x.get_block_size());
        this->getA().manager->getComms()->send_vector_async(x, my_destination_part, 20000 + my_id, b_off * x.get_block_size(), b_size * x.get_block_size());
    }
}

//TODO: The consolidate and unconsolidate parts could be made more efficient by only sending the
//      nonzero values
template <class T_Config>
void Aggregation_AMG_Level_Base<T_Config>::unconsolidateVector(VVector &x)
{
    if (this->getA().manager->isRootPartition())
    {
        INDEX_TYPE num_parts = this->getA().manager->getNumPartsToConsolidate();

        for (int i = 0; i < num_parts; i++)
        {
            int current_part = this->getA().manager->getPartsToConsolidate()[i];

            // Vector has been set to correct size
            if (current_part != this->getA().manager->global_id())
            {
                this->getA().manager->getComms()->send_vector_async(x, current_part, 30000 + current_part, x.get_block_size()*this->getA().manager->getConsolidationArrayOffsets()[i], x.get_block_size() * (this->getA().manager->getConsolidationArrayOffsets()[i + 1] - this->getA().manager->getConsolidationArrayOffsets()[i]));
                this->getA().manager->getComms()->send_vector_async(x, current_part, 40000 + current_part, x.get_block_size()*this->getA().manager->getConsolidationArrayOffsets()[num_parts + i], x.get_block_size() * (this->getA().manager->getConsolidationArrayOffsets()[num_parts + i + 1] - this->getA().manager->getConsolidationArrayOffsets()[num_parts + i]));
            }
        }
    }
    else
    {
        int my_destination_part = this->getA().manager->getMyDestinationPartition();
        // Vector x is of unknown size
        int i_off, i_size, b_off, b_size;
        this->getA().manager->getConsolidationOffsets(&i_off, &i_size, &b_off, &b_size);
        this->getA().manager->getComms()->recv_vector(x, my_destination_part, 30000 + this->getA().manager->global_id(), i_off * x.get_block_size(), i_size * x.get_block_size());
        this->getA().manager->getComms()->recv_vector(x, my_destination_part, 40000 + this->getA().manager->global_id(), b_off * x.get_block_size(), b_size * x.get_block_size());
    }
}


template <class T_Config>
void Aggregation_AMG_Level_Base<T_Config>::createCoarseVertices()
{
    profileSubphaseFindAggregates();
    //Set the aggregates
    this->Profile.tic("setAggregates");
    this->m_selector->setAggregates(this->getA(), this->m_aggregates, this->m_aggregates_fine_idx, this->m_num_aggregates);
    this->Profile.toc("setAggregates");

    if ( this->m_print_aggregation_info )
    {
        this->m_selector->printAggregationInfo( this->m_aggregates, this->m_aggregates_fine_idx, this->m_num_aggregates );
    }

    this->getA().template setParameter< int > ("aggregates_num", this->m_num_aggregates); // ptr to aaggregates
}

//  Creating the next level
template <class T_Config>
void Aggregation_AMG_Level_Base<T_Config>::createCoarseMatrices()
{
    Matrix<TConfig> &A = this->getA();
    Matrix<TConfig> &Ac = this->getNextLevel( MemorySpace( ) )->getA();
    profileSubphaseFindAggregates();
    int num_parts, num_fine_neighbors, my_id;

    if (!A.is_matrix_singleGPU())
    {
        num_parts = A.manager->getComms()->get_num_partitions();
        num_fine_neighbors = A.manager->neighbors.size();
        my_id = A.manager->global_id();
    }
    else
    {
        num_parts = 1;
        num_fine_neighbors = 0;
        my_id = 0;
    }

    if (!A.is_matrix_singleGPU() && this->isConsolidationLevel())
    {
        // ----------------------------------------------------
        // Consolidate multiple fine matrices into one coarse matrix
        // ----------------------------------------------------
        // ----------------
        // Step 1
        // Decide which partitions should be merged together, store in destination_partitions vector
        // ---------------
        IVector_h &destination_part = A.manager->getDestinationPartitions();
        int my_destination_part = A.manager->getMyDestinationPartition();

        if (my_destination_part >= num_parts)
        {
            FatalError("During consolidation, sending data to partition that doesn't exist", AMGX_ERR_NOT_IMPLEMENTED);
        }

        // Create mapping from coarse partition indices (ranks on the coarse consolidated level) to partition indices on the fine level (ranks on the fine level)
        IVector_h coarse_part_to_fine_part = destination_part;
        amgx::thrust::sort(coarse_part_to_fine_part.begin(), coarse_part_to_fine_part.end());
        cudaCheckError();
        coarse_part_to_fine_part.erase(amgx::thrust::unique(coarse_part_to_fine_part.begin(), coarse_part_to_fine_part.end()), coarse_part_to_fine_part.end());
        cudaCheckError();
        //Then, the number of coarse partitions is simply the size of this vector
        int num_coarse_partitions = coarse_part_to_fine_part.size();
        // Create mapping from fine partition indices to coarse partition indices, with fine partitions that are merging together having the same coarse indices
        IVector_h fine_part_to_coarse_part(num_parts);
        amgx::thrust::lower_bound(coarse_part_to_fine_part.begin(), coarse_part_to_fine_part.end(), destination_part.begin(), destination_part.end(), fine_part_to_coarse_part.begin());
        cudaCheckError();
        // Create mapping from this specific partition's neighbors to consolidated coarse neighbors, but using their fine index (aka. destination partition indices for my neighbors)
        IVector_h fine_neigh_to_fine_part;
        A.manager->createNeighToDestPartMap(fine_neigh_to_fine_part, A.manager->neighbors, destination_part, num_fine_neighbors);
        // Create mapping from consolidated coarse neighbors to fine partition indices (even if the current partition is not going to be a root)
        IVector_h coarse_neigh_to_fine_part;
        int num_coarse_neighbors;
        A.manager->createConsolidatedNeighToPartMap(coarse_neigh_to_fine_part, fine_neigh_to_fine_part, my_destination_part, destination_part, num_coarse_neighbors);
        // Create mapping from fine neighbors to coarse neighbors, with fine neighbors this partition is merging with labeled with -1
        IVector_h fine_neigh_to_coarse_neigh;
        A.manager->createNeighToConsNeigh(fine_neigh_to_coarse_neigh, coarse_neigh_to_fine_part, fine_neigh_to_fine_part, my_destination_part, num_fine_neighbors);
        /*
         EXAMPLE
          Take the following partition graph (that describes connections between partitions, vertices are the partitions themselves), this is the same graph that is used in the setup example
          number of partitions num_parts=12
          CSR row_offsets [0 4 8 13 21 25 32 36 41 46 50 57 61]
          CSR col_indices [0 1 3 8
                       0 1 2 3
                       1 2 3 4 5
                       0 1 2 3 4 5 8 10
                       2 4 5 6
                       2 3 4 5 6 7 10
                       4 5 6 7
                       5 6 7 9 10
                       0 3 8 10 11
                       7 9 10 11
                       3 5 7 8 9 10 11
                       8 9 10 11]
          destination_part = [0 0 0 0 4 4 4 4 8 8 8 8]
          coarse_part_to_fine_part = [0 4 8] num_coarse_partitions = 3
          fine_part_to_coarse_part = [0 0 0 0 1 1 1 1 2 2 2 2]
          original neighbor lists correspond to the rows of the matrix, minus the diagonal elements: (part 0)[1 3 8] (part 3)[0 1 2 4 5 8 10] (part 10)[3 5 7 8 9 11]
          fine_neigh_to_fine_part (part 0)[0 0 2] (part 3)[0 0 0 0 1 2 2] (part 10)[0 1 1 2 2 2]
          coarse_neigh_to_fine_part (part 0)[8] (part 3)[4 8] (part 10)[0 4]
          fine_neigh_to_coarse_neigh (part 0)[-1 -1 0] (part 3)[-1 -1 -1 0 0 1 1] (part 10)[0 1 1 -1 -1 -1]
         */
        // --------------------------
        // Step 2
        // Create coarse B2L_maps, by mapping fine B2L maps to coarse indices using this->m_aggregates and eliminating duplicates
        // --------------------------
        std::vector<IVector> coarse_B2L_maps(num_fine_neighbors);
        m_num_all_aggregates = m_num_aggregates;
        int num_neighbors_temp = A.manager->neighbors.size();
        int num_rings = A.manager->B2L_rings[0].size() - 1;

        if (num_rings != 1)
        {
            FatalError("num_rings > 1 not supported in consolidation\n", AMGX_ERR_NOT_IMPLEMENTED);
        }

        IndexType max_b2l = 0;

        for (int i = 0; i < num_neighbors_temp; i++ ) { max_b2l = max_b2l > A.manager->B2L_rings[i][1] ? max_b2l : A.manager->B2L_rings[i][1]; }

        IVector B2L_aggregates(max_b2l);
        IVector indices(max_b2l);

        //TODO: use the algorithm from setNeighborAggregates()
        for (int i = 0; i < num_neighbors_temp; i++ )
        {
            int size = A.manager->B2L_rings[i][1];
            amgx::thrust::fill(B2L_aggregates.begin(), B2L_aggregates.begin() + size, 0);
            amgx::thrust::sequence(indices.begin(), indices.begin() + size);
            //substitute coarse aggregate indices for fine boundary nodes
            amgx::thrust::copy(amgx::thrust::make_permutation_iterator(this->m_aggregates.begin(), A.manager->B2L_maps[i].begin()),
                         amgx::thrust::make_permutation_iterator(this->m_aggregates.begin(), A.manager->B2L_maps[i].begin() + size),
                         B2L_aggregates.begin());
            //find the unique ones
            amgx::thrust::sort_by_key(B2L_aggregates.begin(), B2L_aggregates.begin() + size, indices.begin());
            IndexType num_unique = amgx::thrust::unique_by_key(B2L_aggregates.begin(), B2L_aggregates.begin() + size, indices.begin()).first - B2L_aggregates.begin();
            coarse_B2L_maps[i].resize(num_unique);
            //sort it back so we have the original ordering
            amgx::thrust::sort_by_key(indices.begin(), indices.begin() + num_unique, B2L_aggregates.begin());
            amgx::thrust::copy(B2L_aggregates.begin(), B2L_aggregates.begin() + num_unique, coarse_B2L_maps[i].begin());
        }

        cudaCheckError();
        /*
         * EXAMPLE
         say, partition 3 has the following coarse B2L_maps:
         neighbors [0 1 2 4 5 8 10]
         B2L_maps[0(=0)] = [6 7 8]
         B2L_maps[1(=1)] = [8 9 10]
         B2L_maps[2(=2)] = [10 11 12 13]
         B2L_maps[3(=4)] = [13 14 15]
         B2L_maps[4(=5)] = [15 16 17]
         B2L_maps[5(=8)] = [6 18 19]
         B2L_maps[6(=10)] = [17 20 19]
         */
        // ---------------------------------------------------
        // Step 3
        // create new B2L maps for each merged destination neighbor and drop B2L maps to neighbors we are merging with
        // ---------------------------------------------------
        std::vector<IVector> dest_coarse_B2L_maps;
        A.manager->consolidateB2Lmaps(dest_coarse_B2L_maps, coarse_B2L_maps, fine_neigh_to_coarse_neigh, num_coarse_neighbors, num_fine_neighbors);
        /*
         * EXAMPLE
         Then, merging the coarse B2L maps on partition 3, we get:
         coarse_neigh_to_fine_part [4 8]
         dest_coarse_B2L_maps[0(=4)] = [13 14 15 16 17]
         dest_coarse_B2L_maps[1(=8)] = [6 17 18 19 20]
         */
        // -----------------------
        // Step 4
        // Create interior-boundary renumbering of aggregates according to dest_coarse_B2L_maps
        // -----------------------
        // Now renumber the aggregates with all interior aggregates first, boundary aggregates second
        int num_interior_aggregates; //returned by createAggregatesRenumbering
        int num_boundary_aggregates; //returned by createAggregatesRenumbering
        IVector renumbering; //returned by createAggregatesRenumbering
        // Following calls create renumbering array and modifies B2L_maps
        A.manager->createAggregatesRenumbering(renumbering, dest_coarse_B2L_maps, this->m_num_aggregates, num_coarse_neighbors, num_interior_aggregates, num_boundary_aggregates, num_rings);
        /*
         * EXAMPLE
         Partition 3 will get a renumbering vector of size 21, for the 21 owned agggregates:
         [0 1 2 3 4 5 17 6 7 8 9 10 11 12 13 14 15 16 18 19 20]
         num_interior_aggregates = 12
         num_boundary_aggregates = 9
         */
        // -------------------------------------------------
        // Step 5
        // Determine whether root partition, make list of partitions merged into one
        // ------------------------------------------------
        // Check if I'm root partition and how fine partitions (including myself) are merging into me
        bool is_root_partition = false;
        int num_fine_parts_to_consolidate = 0;
        IVector_h fine_parts_to_consolidate;

        for (int i = 0; i < num_parts; i++)
        {
            if (destination_part[i] == my_id)
            {
                is_root_partition = true;
                num_fine_parts_to_consolidate++;
            }
        }

        fine_parts_to_consolidate.resize(num_fine_parts_to_consolidate);
        int count = 0;

        for (int i = 0; i < num_parts; i++)
        {
            if (destination_part[i] == my_id)
            {
                fine_parts_to_consolidate[count] = i;
                count++;
            }
        }

        //save this information as state, as this will also be required during solve for restriction/prolongation
        A.manager->setIsRootPartition(is_root_partition);
        A.manager->setNumPartsToConsolidate(num_fine_parts_to_consolidate);
        A.manager->setPartsToConsolidate(fine_parts_to_consolidate);
        /*
         * EXAMPLE
         isRootPartition is true for partitions 0,4,8 false for others
         num_fine_parts_to_consolidate = 4 for partitions 0,4,8
         fine_parts_to_consolidate (part 0)[0 1 2 3] (part 4)[4 5 6 7] (part 8)[8 9 10 11]
         */
        // ----------------------
        // Step 6
        // Compute number of interior, boundary and total nodes in the consolidated coarse matrix. Create offsets so that partitions being merged together will have their aggregate indices ordered like this:
        // [num_interior(fine_parts_to_consolidate[0]] num_interior(fine_parts_to_consolidate[1]] ... num_interior(fine_parts_to_consolidate[num_fine_parts_to_consolidate]
        //        num_boundary(fine_parts_to_consolidate[0]] num_boundary(fine_parts_to_consolidate[1]] ... num_boundary(fine_parts_to_consolidate[num_fine_parts_to_consolidate] ]
        // ----------------------
        // Gather to get number of interior/boundary aggregates of neighbors I will merge with
        std::vector<IVector_h> vertex_counts;
        int interior_offset, boundary_offset, total_interior_rows_in_merged, total_boundary_rows_in_merged;
        int total_rows_in_merged;
        //Computes these offsets on the root, sends them back
        A.manager->computeConsolidatedOffsets(my_id, my_destination_part, is_root_partition, num_interior_aggregates, num_boundary_aggregates, vertex_counts, fine_parts_to_consolidate, num_fine_parts_to_consolidate, interior_offset, boundary_offset, total_interior_rows_in_merged, total_boundary_rows_in_merged, total_rows_in_merged, A.manager->getComms());
        //Partitions save these offsets, as it will be required during solve restriction/prolongation
        A.manager->setConsolidationOffsets(interior_offset, num_interior_aggregates, boundary_offset + num_interior_aggregates, num_boundary_aggregates);
        /*
         * EXAMPLE
         For root partition 0, say we have the following interior/boundary counts (note that partition 1 has 0 boundary, as it is only connected to partitions it is merging with)
         part 0 - interior: 10 boundary 3
         part 1 - interior: 18
         part 2 - interior: 10 boundary 16
         part 3 - interior: 12 boundary 9
         interior_offset for partitions 0,1,2,3: 0 10 28 38 (total_interior_rows_in_merged 50)
         boundary_offset for partitions 0,1,2,3: 0 3 3 19 (total_boundary_rows_in_merged 28)
         */
        // ----------------------
        // Step 7
        // Each partition renumbers its aggregates and dest_coarse_B2L_maps using offsets computed in Step 6 and permutation in Step 4
        // ----------------------
        // Kernel to renumber the aggregates
        int block_size = 128;
        int grid_size = std::min( 4096, ( A.manager->halo_offsets[0] + block_size - 1 ) / block_size);
        renumberAggregatesKernel <<< grid_size, block_size >>>(renumbering.raw(), interior_offset, boundary_offset, this->m_aggregates.raw(), A.manager->halo_offsets[0], num_interior_aggregates, renumbering.size());
        cudaCheckError();

        for (int i = 0; i < num_coarse_neighbors; i++)
        {
            amgx::thrust::transform(dest_coarse_B2L_maps[i].begin(),
                              dest_coarse_B2L_maps[i].end(),
                              amgx::thrust::constant_iterator<IndexType>(boundary_offset),
                              dest_coarse_B2L_maps[i].begin(),
                              amgx::thrust::plus<IndexType>());
        }

        cudaCheckError();
        /*
         * EXAMPLE
         Partition 3 had a renumbering vector:
         [0 1 2 3 4 5 17 6 7 8 9 10 11 12 13 14 15 16 18 19 20]
         which is now adjusted to account for the consolidated coarse matrices' indices:
         [38 39 40 41 42 43 74 44 45 46 47 48 49 69 70 71 72 73 75 76 77]
         And the dest_coarse_B2L_maps, which looked like:
         dest_coarse_B2L_maps[0(=4)] = [13 14 15 16 17]
         dest_coarse_B2L_maps[1(=8)] = [6 17 18 19 20]
         is now:
         dest_coarse_B2L_maps[0(=4)] = [69 70 71 72 73]
         dest_coarse_B2L_maps[1(=8)] = [74 73 75 76 77]
         */
        // -------------------------------------------------
        // Step 8
        // Send dest_coarse_B2L_maps to root partitions
        // ------------------------------------------------
        // Each fine partition sends to its root the number of coarse neighbors it has, their ids, and the number of boundary nodes for each coarse neighbor
        IVector_h num_bdy_per_coarse_neigh(num_coarse_neighbors);

        for (int i = 0; i < num_coarse_neighbors; i++)
        {
            num_bdy_per_coarse_neigh[i] = dest_coarse_B2L_maps[i].size();
        }

        IVector_h consolidated_coarse_neigh_to_fine_part; //consolidated list of coarse neighbors for the root partition, using fine partition indices
        int num_consolidated_neighbors = 0;
        std::vector<IVector> consolidated_B2L_maps; //concatenates dest_coarse_B2L_maps received from partitions that are merging into the same root and pointing to the same destination coarse neighbor
        A.manager->consolidateB2LmapsOnRoot(num_consolidated_neighbors, consolidated_B2L_maps, consolidated_coarse_neigh_to_fine_part, dest_coarse_B2L_maps, coarse_neigh_to_fine_part, num_bdy_per_coarse_neigh, fine_parts_to_consolidate, num_fine_parts_to_consolidate, my_id, my_destination_part, is_root_partition, num_coarse_neighbors, A.manager->getComms());
        //
        // Step 9 - figuring out halo aggregate IDs
        //
        //Now we need to update halo aggregate IDs - this is just a halo exchange on this->m_aggregates between partitions
        //that are being merged together, but we need to send other halos to the root to come up with the halo renumbering
        //TODO: separate transactions, send "real halo" to the root nodes (coarse neighbors) immediately
        //Step 9.1: takes care of synchronizing the aggregate IDs between partitions we are merging together and got consistent halo aggregate IDs for neighbor we are not merging with (which are going to be sent to the root in 9.2)
        A.manager->exchange_halo(this->m_aggregates, 6666);
        /*
         * EXAMPLE 2
         This example is independent from the previous ones.
         Say partition 0 and 1 are merging (into 0) partition 0 is neighbors with 1,2,3 and partition 1 is neighbors with 0,3,4
         Partitions 3 and 4 are merging (into partition 3) and partition 2 is not merging with anyone.
         This example details the renumbering of halo indices on partition 0 and partition 1.
         After the exchange halo, we have:
         this->m_aggregates on partition 0:
         [(fine interior nodes) (fine boundary nodes) (fine halo from part 1) (fine halo from part 2) (fine halo from part 3)]
         [(fine interior nodes) (fine boundary nodes) (13 13 15) (12 15 17) (14 16 18)]
         aggregates on partition 1:
         [(fine interior nodes) (fine boundary nodes) (fine halo from part 0) (fine halo from part 3) (fine halo from part 4)]
         [(fine interior nodes) (fine boundary nodes) (14 16 17) (18 19 19) (15 15 17)]
         indices in  (fine halo from part 0) and (fine halo from part 1) actually contain interior aggregate indices (if they are not connected to partitions 2,3 or 4), because the boundary is disappearing there.
         Indices in halo regions contain remote-local indices.

         This example is used throughout consolidateAndRenumberHalos
         */
        //Step 9.2 - 9.5
        IVector_h halo_offsets(num_consolidated_neighbors + 1, 0);
        A.manager->consolidateAndRenumberHalos(this->m_aggregates, A.manager->halo_offsets, halo_offsets, A.manager->neighbors, num_fine_neighbors, consolidated_coarse_neigh_to_fine_part, num_consolidated_neighbors, destination_part, my_destination_part, is_root_partition, fine_parts_to_consolidate, num_fine_parts_to_consolidate, num_parts, my_id, total_rows_in_merged, this->m_num_all_aggregates, A.manager->getComms());

        if (is_root_partition)
        {
            for (int i = 0; i < consolidated_B2L_maps.size(); i++)
            {
                amgx::thrust::sort(consolidated_B2L_maps[i].begin(), consolidated_B2L_maps[i].end());
            }

            cudaCheckError();
        }

        // Step 10 do the Galerkin product
        //
        ViewType oldView = this->getA().currentView();
        this->getA().setView(ALL);
        // If we reuse the level we keep the previous restriction operator
        this->Profile.tic("computeR");
        computeRestrictionOperator();
        this->Profile.toc("computeR");
        profileSubphaseComputeCoarseA();
        this->Profile.tic("computeA");
        Ac.copyAuxData(&A);

        if (Ac.manager == NULL)
        {
            Ac.manager = new DistributedManager<TConfig>();
        }

        this->m_coarseAGenerator->computeAOperator(A, Ac, this->m_aggregates, this->m_R_row_offsets, this->m_R_column_indices, this->m_num_all_aggregates);
        Ac.setColsReorderedByColor(false);
        ViewType oldViewC = Ac.currentView();
        Ac.setView(FULL);
        this->Profile.toc("computeA");

        //
        // Step 11, send matrices to root, consolidate
        //

        if (!is_root_partition)
        {
            A.manager->getComms()->send_vector_async(Ac.row_offsets, my_destination_part, 1111);
            A.manager->getComms()->send_vector_async(Ac.col_indices, my_destination_part, 1112);
            A.manager->getComms()->send_vector_async(Ac.values, my_destination_part, 1113);
        }
        else
        {
            int total_num_rows = this->m_num_all_aggregates;
            IVector new_row_offsets(total_num_rows + 1, 0);

            //if diags are inside then we won't be counting those twice when computing halo row length
            if (!Ac.hasProps(DIAG))
            {
                amgx::thrust::fill(new_row_offsets.begin() + halo_offsets[0], new_row_offsets.begin() + halo_offsets[num_consolidated_neighbors], 1);
                cudaCheckError();
            }

            std::vector<IVector> recv_row_offsets(num_fine_parts_to_consolidate);
            std::vector<VecInt_t> num_nz(num_fine_parts_to_consolidate);
            IVector *work_row_offsets;
            std::vector<VecInt_t> index_offset_array(2 * num_fine_parts_to_consolidate + 1);
            int interior_offset = 0;
            int boundary_offset = 0;

            for (int i = 0; i < num_fine_parts_to_consolidate; i++)
            {
                boundary_offset += vertex_counts[i][0];
            }

            int max_num_nz = 0;

            for (int i = 0; i < num_fine_parts_to_consolidate; i++)
            {
                int current_part = fine_parts_to_consolidate[i];

                //receive row offsets
                if (current_part != my_id)
                {
                    recv_row_offsets[i].resize(total_num_rows + 1);
                    A.manager->getComms()->recv_vector(recv_row_offsets[i], current_part, 1111);
                    work_row_offsets = &(recv_row_offsets[i]);
                    num_nz[i] = (*work_row_offsets)[work_row_offsets->size() - 1];
                    max_num_nz = max_num_nz > num_nz[i] ? max_num_nz : num_nz[i];
                }
                else
                {
                    work_row_offsets = &(Ac.row_offsets);
                    num_nz[i] = Ac.get_num_nz();
                }

                //Get interior row length
                amgx::thrust::transform(work_row_offsets->begin() + interior_offset + 1,
                                  work_row_offsets->begin() + interior_offset + vertex_counts[i][0] + 1,
                                  work_row_offsets->begin() + interior_offset,
                                  new_row_offsets.begin() + interior_offset,
                                  amgx::thrust::minus<IndexType>());
                cudaCheckError();
                //Get boundary row length
                amgx::thrust::transform(work_row_offsets->begin() + boundary_offset + 1,
                                  work_row_offsets->begin() + boundary_offset + vertex_counts[i][1] + 1,
                                  work_row_offsets->begin() + boundary_offset,
                                  new_row_offsets.begin() + boundary_offset,
                                  amgx::thrust::minus<IndexType>());
                cudaCheckError();
                //Increment halo row length by one for every nonzero that is an edge from the halo into this partition
                int size = halo_offsets[num_consolidated_neighbors] - halo_offsets[0];
                const int block_size = 128;
                const int num_blocks = min( AMGX_GRID_MAX_SIZE, (size - 1) / block_size + 1);
                set_halo_rowlen <<< num_blocks, block_size>>>(work_row_offsets->raw() + halo_offsets[0], new_row_offsets.raw() + halo_offsets[0], size, Ac.hasProps(DIAG));
                cudaCheckError();
                index_offset_array[i] = interior_offset;
                index_offset_array[num_fine_parts_to_consolidate + i] = boundary_offset;
                interior_offset += vertex_counts[i][0];
                boundary_offset += vertex_counts[i][1];
                index_offset_array[i + 1] = interior_offset;
                index_offset_array[num_fine_parts_to_consolidate + i + 1] = boundary_offset;
            }

            A.manager->setConsolidationArrayOffsets(index_offset_array);
            //Exclusive scan row length array to get row offsets
            amgx::thrust::exclusive_scan(new_row_offsets.begin(), new_row_offsets.end(), new_row_offsets.begin());
            cudaCheckError();
            //Prepare to receive column indices and values
            int num_nz_consolidated = new_row_offsets[new_row_offsets.size() - 1];
            IVector recv_col_indices(max_num_nz);
            IVector new_col_indices(num_nz_consolidated);
            MVector recv_values((max_num_nz + 1 + Ac.hasProps(DIAG) * (halo_offsets[num_consolidated_neighbors] - 1))*Ac.get_block_size());
            MVector new_values((num_nz_consolidated + 1 + Ac.hasProps(DIAG) * (halo_offsets[num_consolidated_neighbors] - 1))*Ac.get_block_size());
            amgx::thrust::fill(new_col_indices.begin() + new_row_offsets[halo_offsets[0]], new_col_indices.end(), -1); //Set all the halo col indices to -1

            if (!Ac.hasProps(DIAG)) { amgx::thrust::fill(new_values.begin() + num_nz_consolidated * Ac.get_block_size(), new_values.end(), types::util<ValueTypeA>::get_zero()); }

            cudaCheckError();
            IVector *work_col_indices;
            MVector *work_values;
            interior_offset = 0;
            boundary_offset = 0;

            for (int i = 0; i < num_fine_parts_to_consolidate; i++)
            {
                int current_part = fine_parts_to_consolidate[i];
                boundary_offset += vertex_counts[i][0];
            }

            for (int i = 0; i < num_fine_parts_to_consolidate; i++)
            {
                int current_part = fine_parts_to_consolidate[i];

                if (current_part != my_id)
                {
                    A.manager->getComms()->recv_vector(recv_col_indices, current_part, 1112, 0, num_nz[i]);
                    A.manager->getComms()->recv_vector(recv_values, current_part, 1113, 0, (num_nz[i] + 1 + Ac.hasProps(DIAG) * (halo_offsets[num_consolidated_neighbors] - 1))*Ac.get_block_size());
                    work_col_indices = &(recv_col_indices);
                    work_row_offsets = &(recv_row_offsets[i]);
                    work_values = &(recv_values);
                }
                else
                {
                    work_row_offsets = &(Ac.row_offsets);
                    work_col_indices = &(Ac.col_indices);
                    work_values = &(Ac.values);
                }

                //Put interior rows in place
                amgx::thrust::copy(work_col_indices->begin() + (*work_row_offsets)[interior_offset],
                             work_col_indices->begin() + (*work_row_offsets)[interior_offset + vertex_counts[i][0]],
                             new_col_indices.begin() + new_row_offsets[interior_offset]);
                cudaCheckError();
                amgx::thrust::copy(work_values->begin() + (*work_row_offsets)[interior_offset]*Ac.get_block_size(),
                             work_values->begin() + ((*work_row_offsets)[interior_offset + vertex_counts[i][0]])*Ac.get_block_size(),
                             new_values.begin() + new_row_offsets[interior_offset]*Ac.get_block_size());
                cudaCheckError();
                //Put boundary rows in place
                amgx::thrust::copy(work_col_indices->begin() + (*work_row_offsets)[boundary_offset],
                             work_col_indices->begin() + (*work_row_offsets)[boundary_offset + vertex_counts[i][1]],
                             new_col_indices.begin() + new_row_offsets[boundary_offset]);
                cudaCheckError();
                amgx::thrust::copy(work_values->begin() + (*work_row_offsets)[boundary_offset]*Ac.get_block_size(),
                             work_values->begin() + ((*work_row_offsets)[boundary_offset + vertex_counts[i][1]])*Ac.get_block_size(),
                             new_values.begin() + new_row_offsets[boundary_offset]*Ac.get_block_size());
                cudaCheckError();
                //Process halo rows (merge)
                int size = halo_offsets[num_consolidated_neighbors] - halo_offsets[0];
                const int block_size = 128;
                const int num_blocks = min( AMGX_GRID_MAX_SIZE, (size - 1) / block_size + 1);
                //TODO: vectorise this kernel, will be inefficient for larger block sizes
                append_halo_nz <<< num_blocks, block_size>>>(work_row_offsets->raw() + halo_offsets[0],
                        new_row_offsets.raw() + halo_offsets[0],
                        work_col_indices->raw(),
                        new_col_indices.raw(),
                        work_values->raw(),
                        new_values.raw(),
                        size, Ac.hasProps(DIAG), halo_offsets[0], Ac.get_block_size());
                cudaCheckError();

                // Diagonals
                if (Ac.hasProps(DIAG))
                {
                    // Diagonal corresponding to interior rows
                    amgx::thrust::copy(work_values->begin() + (num_nz[i] + interior_offset)*Ac.get_block_size(),
                                 work_values->begin() + (num_nz[i] + interior_offset + vertex_counts[i][0])*Ac.get_block_size(),
                                 new_values.begin() + (new_row_offsets[halo_offsets[halo_offsets.size() - 1]] + interior_offset)*Ac.get_block_size());
                    // Diagonal corresponding to boundary rows
                    amgx::thrust::copy(work_values->begin() + (num_nz[i] + boundary_offset)*Ac.get_block_size(),
                                 work_values->begin() + (num_nz[i] + boundary_offset + vertex_counts[i][1])*Ac.get_block_size(),
                                 new_values.begin() + (new_row_offsets[halo_offsets[halo_offsets.size() - 1]] + boundary_offset)*Ac.get_block_size());
                    cudaCheckError();
                }

                interior_offset += vertex_counts[i][0];
                boundary_offset += vertex_counts[i][1];
            }

            Ac.set_initialized(0);
            Ac.row_offsets = new_row_offsets;
            Ac.col_indices = new_col_indices;
            Ac.values = new_values;
        }

        // Create a new distributed communicator for coarse levels that only contains active partitions
        Ac.manager->setComms(A.manager->getComms()->Clone());
        Ac.manager->getComms()->createSubComm(coarse_part_to_fine_part, is_root_partition);

        //
        // Step 12 - finalizing, bookkeping
        //
        if (is_root_partition)
        {
            int my_consolidated_id = fine_part_to_coarse_part[my_id];

            for (int i = 0; i < num_consolidated_neighbors; i++)
            {
                consolidated_coarse_neigh_to_fine_part[i] = fine_part_to_coarse_part[consolidated_coarse_neigh_to_fine_part[i]];
            }

            Ac.manager->initializeAfterConsolidation(
                my_consolidated_id,
                Ac,
                consolidated_coarse_neigh_to_fine_part,
                total_interior_rows_in_merged,
                total_boundary_rows_in_merged,
                this->m_num_all_aggregates,
                halo_offsets,
                consolidated_B2L_maps,
                1,
                true);
            Ac.manager->B2L_rings.resize(num_consolidated_neighbors + 1);

            for (int i = 0; i < num_consolidated_neighbors; i++)
            {
                Ac.manager->B2L_rings[i].resize(2);
                Ac.manager->B2L_rings[i][0] = 0;
                Ac.manager->B2L_rings[i][1] = consolidated_B2L_maps[i].size();
            }

            Ac.manager->set_initialized(Ac.row_offsets);
            Ac.manager->getComms()->set_neighbors(num_consolidated_neighbors);
            int new_nnz = Ac.row_offsets[Ac.row_offsets.size() - 1];
            Ac.set_num_nz(new_nnz);
            Ac.set_num_cols(Ac.manager->halo_offsets[Ac.manager->halo_offsets.size() - 1]);
            Ac.set_num_rows(Ac.get_num_cols());

            if (A.hasProps(DIAG)) { Ac.addProps(DIAG); }

            Ac.computeDiagonal();
            Ac.set_initialized(1);
        }
        else
        {
            Ac.set_initialized(0);
            // set size of Ac to be zero
            Ac.resize(0, 0, 0, 1);
            Ac.set_initialized(1);
        }

        this->getA().setView(oldView);
        Ac.setView(OWNED);
    }
    else
    {
        /* WARNING: do not recompute prolongation (P) and restriction (R) when you
                    are reusing the level structure (structure_reuse_levels > 0).
                    Notice that in aggregation path, prolongation P is implicit,
                    and is used through the aggregates array. */
        if (this->isReuseLevel() == false)
        {
            this->setNeighborAggregates();
        }

        this->getA().setView(ALL);

        // Compute restriction operator
        // TODO: computing the restriction operator could be merged with the selector to save some work
        // If we reuse the level we keep the previous restriction operator
        if (this->isReuseLevel() == false)
        {
            profileSubphaseComputeRestriction();
            this->Profile.tic("computeR");
            computeRestrictionOperator();
            this->Profile.toc("computeR");
        }

        profileSubphaseComputeCoarseA();
        this->Profile.tic("computeA");
        Ac.set_initialized(0);
        Ac.copyAuxData(&A);
        this->m_coarseAGenerator->computeAOperator(A, Ac, this->m_aggregates, this->m_R_row_offsets, this->m_R_column_indices, this->m_num_all_aggregates);
        Ac.setColsReorderedByColor(false);
        Ac.setView(FULL);
        this->Profile.toc("computeA");
        this->prepareNextLevelMatrix(A, Ac);
        A.setView(OWNED);
        Ac.setView(OWNED);
    }

    this->m_next_level_size = this->m_num_all_aggregates * Ac.get_block_dimy();

    if (this->m_print_aggregation_info)
    {
        MatrixAnalysis<TConfig> ana(&Ac);
        ana.aggregatesQuality2(this->m_aggregates, this->m_num_aggregates, A);
    }
}


// -------------------------------------------------------------
// Explicit instantiations
// -------------------------------------------------------------

#define AMGX_CASE_LINE(CASE) template class Aggregation_AMG_Level<TemplateMode<CASE>::Type>;
AMGX_FORALL_BUILDS(AMGX_CASE_LINE)
AMGX_FORCOMPLEX_BUILDS(AMGX_CASE_LINE)
#undef AMGX_CASE_LINE
}

}
>>>>>>> ab28b752
<|MERGE_RESOLUTION|>--- conflicted
+++ resolved
@@ -63,7 +63,6 @@
 
 namespace amgx
 {
-<<<<<<< HEAD
 
 namespace aggregation
 {
@@ -237,28 +236,6 @@
 // -------------------------------
 //  Methods
 // ------------------------------
-
-//  Constructor
-template <class T_Config>
-Aggregation_AMG_Level_Base<T_Config>::Aggregation_AMG_Level_Base(AMG_Class *amg, ThreadManager *tmng) : AMG_Level<T_Config>(amg, tmng)
-{
-    m_selector = SelectorFactory<T_Config>::allocate(*(amg->m_cfg), amg->m_cfg_scope);
-    m_coarseAGenerator = CoarseAGeneratorFactory<T_Config>::allocate(*(amg->m_cfg), amg->m_cfg_scope);
-    m_matrix_halo_exchange = amg->m_cfg->AMG_Config::getParameter<int>("matrix_halo_exchange", amg->m_cfg_scope);
-    m_print_aggregation_info = amg->m_cfg->AMG_Config::getParameter<int>("print_aggregation_info", amg->m_cfg_scope) != 0;
-    m_error_scaling = amg->m_cfg->AMG_Config::getParameter<int>("error_scaling", amg->m_cfg_scope );
-    reuse_scale = amg->m_cfg->AMG_Config::getParameter<int>("reuse_scale", amg->m_cfg_scope );
-    scaling_smoother_steps = amg->m_cfg->AMG_Config::getParameter<int>("scaling_smoother_steps", amg->m_cfg_scope );
-    scale_counter = 0;
-}
-
-//  Destructor
-template <class T_Config>
-Aggregation_AMG_Level_Base<T_Config>::~Aggregation_AMG_Level_Base()
-{
-    delete m_selector;
-    delete m_coarseAGenerator;
-}
 
 template <class T_Config>
 void Aggregation_AMG_Level_Base<T_Config>::transfer_level(AMG_Level<TConfig1> *ref_lvl)
@@ -2642,2564 +2619,4 @@
 #undef AMGX_CASE_LINE
 }
 
-}
-=======
-
-namespace aggregation
-{
-
-
-// ----------------------
-// Kernels
-// ----------------------
-
-template <typename IndexType, typename ValueType>
-__global__
-void set_to_one_kernel(IndexType start, IndexType end, IndexType *ind, ValueType *v)
-{
-    for (int tid = start + blockDim.x * blockIdx.x + threadIdx.x; tid < end; tid += gridDim.x * blockDim.x)
-    {
-        v[ind[tid]] = types::util<ValueType>::get_one();
-    }
-}
-
-template <typename IndexType>
-__global__
-void renumberAggregatesKernel(const IndexType *renumbering, const int interior_offset, const int bdy_offset, IndexType *aggregates, const int num_aggregates, const int n_interior, const int renumbering_size)
-{
-    int tid = blockIdx.x * blockDim.x + threadIdx.x;
-
-    while (tid < num_aggregates)
-    {
-        IndexType new_agg_id;
-
-        if (renumbering_size == 0)
-        {
-            new_agg_id = aggregates[tid];
-        }
-        else
-        {
-            new_agg_id = renumbering[aggregates[tid]];
-        }
-
-        //if (aggregates[tid] > num_aggregates)
-        //{
-        //printf("ID %d old %d + %d = %d\n", tid, new_agg_id, ((new_agg_id >= n_interior) ? bdy_offset : interior_offset), new_agg_id + ((new_agg_id >= n_interior) ? bdy_offset : interior_offset));
-        //}
-        new_agg_id +=  ((new_agg_id >= n_interior) ? bdy_offset : interior_offset);
-        aggregates[tid] = new_agg_id;
-        tid += gridDim.x * blockDim.x;
-    }
-}
-
-// Kernel to restrict residual using csr_format
-template <typename IndexType, typename ValueType>
-__global__
-void restrictResidualKernel(const IndexType *row_offsets, const IndexType *column_indices, const ValueType *r, ValueType *rr, const int num_aggregates)
-{
-    int jmin, jmax;
-
-    for (int tid = blockDim.x * blockIdx.x + threadIdx.x; tid < num_aggregates; tid += gridDim.x * blockDim.x)
-    {
-        ValueType temp(types::util<ValueType>::get_zero());
-        jmin = row_offsets[tid];
-        jmax = row_offsets[tid + 1];
-
-        for (int j = jmin; j < jmax; j++)
-        {
-            int j_col = column_indices[j];
-            temp = temp + r[j_col];
-        }
-
-        rr[tid] = temp;
-    }
-}
-
-// Kernel to restrict residual using block_dia_csr_format
-template <typename IndexType, typename ValueType, int bsize>
-__global__
-void restrictResidualBlockDiaCsrKernel(const IndexType *row_offsets, const IndexType *column_indices, const ValueType *r, ValueType *rr, const int num_aggregates)
-{
-    ValueType rr_temp[bsize];
-    int offset, jmin, jmax;
-
-    for (int tid = blockDim.x * blockIdx.x + threadIdx.x; tid < num_aggregates; tid += gridDim.x * blockDim.x)
-    {
-        // Initialize to zero
-#pragma unroll
-        for (int m = 0; m < bsize; m++)
-        {
-            rr_temp[m] = types::util<ValueType>::get_zero();
-        }
-
-        jmin = row_offsets[tid];
-        jmax = row_offsets[tid + 1];
-
-        for (int j = jmin; j < jmax; j++)
-        {
-            int jcol = column_indices[j];
-            offset = jcol * bsize;
-#pragma unroll
-
-            for (int m = 0; m < bsize; m++)
-            {
-                rr_temp[m] = rr_temp[m] + r[offset + m];
-            }
-        }
-
-        offset = tid * bsize;
-#pragma unroll
-
-        for (int m = 0; m < bsize; m++)
-        {
-            rr[offset + m] = rr_temp[m];
-        };
-    }
-}
-
-// Kernel to prolongate and apply the correction for csr format
-template <typename IndexType, typename ValueType>
-__global__
-void prolongateAndApplyCorrectionKernel(const ValueType alpha, const int num_rows, ValueType *x, const ValueType *e, const IndexType *aggregates, IndexType num_aggregates)
-{
-    for (int tid = blockDim.x * blockIdx.x + threadIdx.x; tid < num_rows; tid += gridDim.x * blockDim.x)
-    {
-        IndexType I = aggregates[tid];
-        x[tid] = x[tid] + alpha * e[I];
-    }
-}
-
-// Kernel to prolongate and apply the correction for block-dia-csr format
-template <typename IndexType, typename ValueType>
-__global__
-void prolongateAndApplyCorrectionBlockDiaCsrKernel(const ValueType alpha, const int num_block_rows, ValueType *x, const ValueType *e, const IndexType *aggregates, IndexType num_aggregates, const int bsize)
-{
-    for (int tid = blockDim.x * blockIdx.x + threadIdx.x; tid < num_block_rows; tid += gridDim.x * blockDim.x)
-    {
-        IndexType I = aggregates[tid];
-
-        for (int  m = 0; m < bsize; m++)
-        {
-            x[tid * bsize + m] = x[tid * bsize + m] + alpha * e[I * bsize + m];
-        }
-    }
-}
-
-template <typename IndexType, typename ValueType>
-__global__
-void prolongateVector(const IndexType *aggregates, const ValueType *in, ValueType *out, IndexType fine_rows, IndexType coarse_rows, int blocksize)
-{
-    int tid = threadIdx.x + blockDim.x * blockIdx.x;
-
-    while ( tid < fine_rows * blocksize )
-    {
-        int i = tid / blocksize;
-        int e = tid % blocksize;
-        IndexType I = aggregates[i];
-        out[tid] = in[ I * blocksize + e ];
-        tid += gridDim.x * blockDim.x;
-    }
-}
-
-template <typename IndexType, typename ValueType>
-__global__
-void applyCorrection(ValueType lambda, const ValueType *e, ValueType *x, IndexType numRows )
-{
-    int tid = threadIdx.x + blockDim.x * blockIdx.x;
-
-    while ( tid < numRows )
-    {
-        x[tid] = x[tid] + lambda * e[tid];
-        tid += gridDim.x * blockDim.x;
-    }
-}
-
-// -------------------------------
-//  Methods
-// ------------------------------
-
-
-template <class T_Config>
-void Aggregation_AMG_Level_Base<T_Config>::transfer_level(AMG_Level<TConfig1> *ref_lvl)
-{
-    Aggregation_AMG_Level_Base<TConfig1> *ref_agg_lvl = dynamic_cast<Aggregation_AMG_Level_Base<TConfig1>*>(ref_lvl);
-    this->scale_counter = ref_agg_lvl->scale_counter;
-    this->scale = ref_agg_lvl->scale;
-    this->m_R_row_offsets.copy(ref_agg_lvl->m_R_row_offsets);
-    this->m_R_column_indices.copy(ref_agg_lvl->m_R_column_indices);
-    this->m_aggregates.copy(ref_agg_lvl->m_aggregates);
-    this->m_aggregates_fine_idx.copy(ref_agg_lvl->m_aggregates_fine_idx);
-    this->m_num_aggregates = ref_agg_lvl->m_num_aggregates;
-    this->m_num_all_aggregates = ref_agg_lvl->m_num_all_aggregates;
-}
-
-
-typedef std::pair<int, int> mypair;
-bool comparator ( const mypair &l, const mypair &r) { return l.first < r.first; }
-
-// Method to compute R
-// General path
-// TODO: this could be merged with selector to save some computations
-template <typename T_Config>
-void Aggregation_AMG_Level_Base<T_Config>::computeRestrictionOperator_common()
-{
-    m_R_row_offsets.resize(m_num_all_aggregates + 1); //create one more row for the pseudo aggregate
-    IVector R_row_indices(m_aggregates);
-#if AMGX_ASYNCCPU_PROOF_OF_CONCEPT
-    bool use_cpu = m_aggregates.size() < 4096;
-
-    if (use_cpu)
-    {
-        struct computeRestrictionTask : public task
-        {
-            Aggregation_AMG_Level_Base<T_Config> *self;
-            IVector *R_row_indices;
-
-            void run()
-            {
-                int N = self->m_aggregates.size();
-                IVector_h R_row_indices_host(self->m_aggregates);
-                std::vector<mypair> pairs(N);
-
-                for (int i = 0; i < N; i++)
-                {
-                    pairs[i].first = R_row_indices_host[i];
-                    pairs[i].second = i;
-                }
-
-                std::stable_sort(pairs.begin(), pairs.end(), comparator);
-                IVector_h R_column_indices(self->A->get_num_rows());
-
-                for (int i = 0; i < N; i++)
-                {
-                    R_column_indices[i] = pairs[i].second;
-                    R_row_indices_host[i] = pairs[i].first;
-                }
-
-                self->m_R_column_indices = R_column_indices;
-                *R_row_indices = R_row_indices_host;
-            }
-        };
-        computeRestrictionTask *t = new computeRestrictionTask();
-        t->self = this;
-        t->R_row_indices = &R_row_indices;
-        t->run();
-        delete t;
-    }
-    else
-#endif
-    {
-        m_R_column_indices.resize(this->A->get_num_rows());
-        amgx::thrust::sequence(m_R_column_indices.begin(), m_R_column_indices.end());
-        cudaCheckError();
-        amgx::thrust::sort_by_key(R_row_indices.begin(), R_row_indices.end(), m_R_column_indices.begin());
-        cudaCheckError();
-    }
-
-    amgx::thrust::lower_bound(R_row_indices.begin(),
-                        R_row_indices.end(),
-                        amgx::thrust::counting_iterator<typename IVector::value_type>(0),
-                        amgx::thrust::counting_iterator<typename IVector::value_type>(m_R_row_offsets.size()),
-                        m_R_row_offsets.begin());
-    cudaCheckError();
-}
-
-
-// two methods below could be merged
-// Method to compute R on HOST using csr format
-template <AMGX_VecPrecision t_vecPrec, AMGX_MatPrecision t_matPrec, AMGX_IndPrecision t_indPrec>
-void Aggregation_AMG_Level<TemplateConfig<AMGX_host, t_vecPrec, t_matPrec, t_indPrec> >::computeRestrictionOperator_1x1()
-{
-    this->m_R_row_offsets.resize(this->m_num_all_aggregates + 1);
-    this->m_R_column_indices.resize(this->A->get_num_rows());
-    this->fillRowOffsetsAndColIndices(this->A->get_num_rows());
-}
-
-// Method to compute R on HOST using block dia-csr format
-template <AMGX_VecPrecision t_vecPrec, AMGX_MatPrecision t_matPrec, AMGX_IndPrecision t_indPrec>
-void Aggregation_AMG_Level<TemplateConfig<AMGX_host, t_vecPrec, t_matPrec, t_indPrec> >::computeRestrictionOperator_4x4()
-{
-    this->m_R_row_offsets.resize(this->m_num_all_aggregates + 1);
-    this->m_R_column_indices.resize(this->A->get_num_rows());
-    this->fillRowOffsetsAndColIndices(this->A->get_num_rows());
-}
-
-// Method to create R_row_offsest and R_column_indices array on HOST using csr or block dia-csr format
-template <typename T_Config>
-void Aggregation_AMG_Level_Base<T_Config>::fillRowOffsetsAndColIndices(const int R_num_cols)
-{
-    for (int i = 0; i < m_num_all_aggregates + 1; i++)
-    {
-        m_R_row_offsets[i] = 0;
-    }
-
-    // Count number of neighbors for each row
-    for (int i = 0; i < R_num_cols; i++)
-    {
-        int I = m_aggregates[i];
-        m_R_row_offsets[I]++;
-    }
-
-    m_R_row_offsets[m_num_all_aggregates] = R_num_cols;
-
-    for (int i = m_num_all_aggregates - 1; i >= 0; i--)
-    {
-        m_R_row_offsets[i] = m_R_row_offsets[i + 1] - m_R_row_offsets[i];
-    }
-
-    /* Set column indices. */
-    for (int i = 0; i < R_num_cols; i++)
-    {
-        int I = m_aggregates[i];
-        int Ip = m_R_row_offsets[I]++;
-        m_R_column_indices[Ip] = i;
-    }
-
-    /* Reset r[i] to start of row memory. */
-    for (int i = m_num_all_aggregates - 1; i > 0; i--)
-    {
-        m_R_row_offsets[i] = m_R_row_offsets[i - 1];
-    }
-
-    m_R_row_offsets[0] = 0;
-}
-
-// Method to compute R on DEVICE using block dia-csr format
-template <AMGX_VecPrecision t_vecPrec, AMGX_MatPrecision t_matPrec, AMGX_IndPrecision t_indPrec>
-void Aggregation_AMG_Level<TemplateConfig<AMGX_device, t_vecPrec, t_matPrec, t_indPrec> >::computeRestrictionOperator_4x4()
-{
-    this->computeRestrictionOperator_common();
-}
-
-template <AMGX_VecPrecision t_vecPrec, AMGX_MatPrecision t_matPrec, AMGX_IndPrecision t_indPrec>
-void Aggregation_AMG_Level<TemplateConfig<AMGX_device, t_vecPrec, t_matPrec, t_indPrec> >::computeRestrictionOperator_1x1()
-{
-    this->computeRestrictionOperator_common();
-}
-
-// Method to restrict Residual on host using csr_matrix format
-template <AMGX_VecPrecision t_vecPrec, AMGX_MatPrecision t_matPrec, AMGX_IndPrecision t_indPrec>
-void Aggregation_AMG_Level<TemplateConfig<AMGX_host, t_vecPrec, t_matPrec, t_indPrec> >::restrictResidual_1x1(const VVector &r, VVector &rr)
-{
-    ValueTypeB temp;
-
-    for (int i = 0; i < this->m_num_aggregates; i++)
-    {
-        temp = types::util<ValueTypeB>::get_zero();
-
-        for (int j = this->m_R_row_offsets[i]; j < this->m_R_row_offsets[i + 1]; j++)
-        {
-            int j_col = this->m_R_column_indices[j];
-            temp = temp + r[j_col];
-        }
-
-        rr[i] = temp;
-    }
-}
-
-// Method to restrict Residual on host using block_dia_csr_matrix format
-template <AMGX_VecPrecision t_vecPrec, AMGX_MatPrecision t_matPrec, AMGX_IndPrecision t_indPrec>
-void Aggregation_AMG_Level<TemplateConfig<AMGX_host, t_vecPrec, t_matPrec, t_indPrec> >::restrictResidual_4x4(const VVector &r, VVector &rr)
-{
-    IndexType bsize = this->A->get_block_dimy();
-    ValueTypeB *temp = new ValueTypeB[bsize];
-
-    for (int i = 0; i < this->m_num_aggregates; i++)
-    {
-        // Initialize temp to 0
-        for (int k = 0; k < bsize; k++)
-        {
-            temp[k]  =  types::util<ValueTypeB>::get_zero();
-        }
-
-        // Add contributions from each fine point
-        for (int j = this->m_R_row_offsets[i]; j < this->m_R_row_offsets[i + 1]; j++)
-        {
-            int j_col = this->m_R_column_indices[j];
-
-            for (int k = 0; k < bsize; k++)
-            {
-                temp[k] = temp[k] + r[j_col * bsize + k];
-            }
-        }
-
-        // Store result
-        for (int k = 0; k < bsize; k++)
-        {
-            rr[i * bsize + k] = temp[k];
-        }
-    }
-}
-
-// Method to restrict Residual on device using csr_matrix format
-template <AMGX_VecPrecision t_vecPrec, AMGX_MatPrecision t_matPrec, AMGX_IndPrecision t_indPrec>
-void Aggregation_AMG_Level<TemplateConfig<AMGX_device, t_vecPrec, t_matPrec, t_indPrec> >::restrictResidual_1x1(const VVector &r, VVector &rr)
-{
-    AMGX_CPU_PROFILER("Aggregation_AMG_Level::restrict_residual_1x1 ");
-    int block_size = 64;
-    int max_threads;;
-
-    if (!this->isConsolidationLevel())
-    {
-        max_threads = this->m_num_aggregates;
-    }
-    else
-    {
-        max_threads = this->m_num_all_aggregates;
-    }
-
-    int num_blocks = min( AMGX_GRID_MAX_SIZE, (max_threads - 1) / block_size + 1);
-    const IndexType *R_row_offsets_ptr = this->m_R_row_offsets.raw();
-    const IndexType *R_column_indices_ptr = this->m_R_column_indices.raw();
-    const ValueTypeB *r_ptr = r.raw();
-    ValueTypeB *rr_ptr = rr.raw();
-    restrictResidualKernel <<< num_blocks, block_size>>>(R_row_offsets_ptr, R_column_indices_ptr, r_ptr, rr_ptr, max_threads);
-    cudaCheckError();
-}
-
-// Method to restrict Residual on device using block_dia_csr_matrix format
-template <AMGX_VecPrecision t_vecPrec, AMGX_MatPrecision t_matPrec, AMGX_IndPrecision t_indPrec>
-void Aggregation_AMG_Level<TemplateConfig<AMGX_device, t_vecPrec, t_matPrec, t_indPrec> >::restrictResidual_4x4(const VVector &r, VVector &rr)
-{
-    AMGX_CPU_PROFILER("Aggregation_AMG_Level::restrict_residual_4x4 ");
-    int block_size = 64;
-    int max_threads;
-
-    if (!this->isConsolidationLevel())
-    {
-        max_threads = this->m_num_aggregates;
-    }
-    else
-    {
-        max_threads = this->m_num_all_aggregates;
-    };
-
-    const int num_blocks = min( AMGX_GRID_MAX_SIZE, (max_threads + block_size - 1) / block_size);
-
-    const IndexType *R_row_offsets_ptr = this->m_R_row_offsets.raw();
-
-    const IndexType *R_column_indices_ptr = this->m_R_column_indices.raw();
-
-    const ValueTypeB *r_ptr = r.raw();
-
-    ValueTypeB *rr_ptr = rr.raw();
-
-    cudaCheckError();
-
-    switch ( this->getA().get_block_dimy() )
-    {
-        case 2:
-            restrictResidualBlockDiaCsrKernel<IndexType, ValueTypeB, 2> <<< num_blocks, block_size>>>(R_row_offsets_ptr, R_column_indices_ptr, r_ptr, rr_ptr, max_threads);
-            break;
-
-        case 3:
-            restrictResidualBlockDiaCsrKernel<IndexType, ValueTypeB, 3> <<< num_blocks, block_size>>>(R_row_offsets_ptr, R_column_indices_ptr, r_ptr, rr_ptr, max_threads);
-            break;
-
-        case 4:
-            restrictResidualBlockDiaCsrKernel<IndexType, ValueTypeB, 4> <<< num_blocks, block_size>>>(R_row_offsets_ptr, R_column_indices_ptr, r_ptr, rr_ptr, max_threads);
-            break;
-
-        case 5:
-            restrictResidualBlockDiaCsrKernel<IndexType, ValueTypeB, 5> <<< num_blocks, block_size>>>(R_row_offsets_ptr, R_column_indices_ptr, r_ptr, rr_ptr, max_threads);
-            break;
-
-        case 8:
-            restrictResidualBlockDiaCsrKernel<IndexType, ValueTypeB, 8> <<< num_blocks, block_size>>>(R_row_offsets_ptr, R_column_indices_ptr, r_ptr, rr_ptr, max_threads);
-            break;
-
-        case 10:
-            restrictResidualBlockDiaCsrKernel<IndexType, ValueTypeB, 10> <<< num_blocks, block_size>>>(R_row_offsets_ptr, R_column_indices_ptr, r_ptr, rr_ptr, max_threads);
-            break;
-
-        default:
-            FatalError( "Unsupported block size in restrictResidual_4x4!!!", AMGX_ERR_NOT_SUPPORTED_BLOCKSIZE );
-    }
-
-    cudaCheckError();
-}
-
-__inline__ float getAlpha(float &nom, float &denom)
-{
-    float alpha;
-
-    if (nom * denom <= 0. || std::abs(nom) < std::abs(denom))
-    {
-        alpha = 1.;
-    }
-    else if (std::abs(nom) > 2.*std::abs(denom))
-    {
-        alpha = 2.;
-    }
-    else
-    {
-        alpha = nom / denom;
-    }
-
-    return alpha;
-}
-
-__inline__ double getAlpha(double &nom, double &denom)
-{
-    double alpha;
-
-    if (nom * denom <= 0. || std::abs(nom) < std::abs(denom))
-    {
-        alpha = 1.;
-    }
-    else if (std::abs(nom) > 2.*std::abs(denom))
-    {
-        alpha = 2.;
-    }
-    else
-    {
-        alpha = nom / denom;
-    }
-
-    return alpha;
-}
-
-__inline__ cuComplex getAlpha(cuComplex &nom, cuComplex &denom)
-{
-    cuComplex alpha;
-
-    if (types::util<cuComplex>::abs(nom) < types::util<cuComplex>::abs(denom))
-    {
-        alpha = make_cuComplex(1.f, 0.f);
-    }
-    else if (types::util<cuComplex>::abs(nom) > 2.*types::util<cuComplex>::abs(denom))
-    {
-        alpha = make_cuComplex(2.f, 0.f);
-    }
-    else
-    {
-        alpha = nom / denom;
-    }
-
-    return alpha;
-}
-
-__inline__ cuDoubleComplex getAlpha(cuDoubleComplex &nom, cuDoubleComplex &denom)
-{
-    cuDoubleComplex alpha;
-
-    if (types::util<cuDoubleComplex>::abs(nom) < types::util<cuDoubleComplex>::abs(denom))
-    {
-        alpha = make_cuDoubleComplex(1., 0.);
-    }
-    else if (types::util<cuDoubleComplex>::abs(nom) > 2.*types::util<cuDoubleComplex>::abs(denom))
-    {
-        alpha = make_cuDoubleComplex(2., 0.);
-    }
-    else
-    {
-        alpha = nom / denom;
-    }
-
-    return alpha;
-}
-
-template< class T_Config>
-typename T_Config::VecPrec Aggregation_AMG_Level_Base<T_Config>::computeAlpha(const Vector<T_Config> &e, const Vector<T_Config> &bc, const Vector<T_Config> &tmp)
-{
-    typename T_Config::VecPrec alpha =  types::util<ValueTypeB>::get_one();
-    Matrix<TConfig> &Ac = this->getNextLevel( MemorySpace( ) )->getA();
-    int size = Ac.get_num_rows();
-    VVector v(2,  types::util<ValueTypeB>::get_zero());
-    v[0] = amgx::thrust::inner_product(e.begin(), e.begin() + size, bc.begin(),  types::util<ValueTypeB>::get_zero());
-    v[1] = amgx::thrust::inner_product(e.begin(), e.begin() + size, tmp.begin(),  types::util<ValueTypeB>::get_zero());
-    cudaCheckError();
-    return getAlpha(v[0], v[1]);
-}
-
-// Method to prolongate the error on HOST using csr format
-template <AMGX_VecPrecision t_vecPrec, AMGX_MatPrecision t_matPrec, AMGX_IndPrecision t_indPrec>
-void Aggregation_AMG_Level<TemplateConfig<AMGX_host, t_vecPrec, t_matPrec, t_indPrec>  >::prolongateAndApplyCorrection_1x1(Vector<TemplateConfig<AMGX_host, t_vecPrec, t_matPrec, t_indPrec> > &e, Vector<TemplateConfig<AMGX_host, t_vecPrec, t_matPrec, t_indPrec> > &bc, Vector<TemplateConfig<AMGX_host, t_vecPrec, t_matPrec, t_indPrec> > &x, Vector<TemplateConfig<AMGX_host, t_vecPrec, t_matPrec, t_indPrec> > &tmp)
-{
-    Matrix<TemplateConfig<AMGX_host, t_vecPrec, t_matPrec, t_indPrec> > &A = this->getA();
-    Matrix<TemplateConfig<AMGX_host, t_vecPrec, t_matPrec, t_indPrec> > &C = this->next_h->getA();
-
-    if ( this->m_error_scaling >= 2 )
-    {
-        FatalError("error_scaling=2,3 is not implemented on host", AMGX_ERR_NOT_IMPLEMENTED );
-    }
-
-    ValueTypeB alpha = types::util<ValueTypeB>::get_one();
-
-    if (this->m_error_scaling)
-    {
-        multiply(this->next_h->getA(), e, tmp);
-        alpha = this->computeAlpha (e, bc, tmp);
-    }
-
-    // Apply correction on all (interior and exterior) equations.
-    for (int i = 0; i < A.get_num_cols(); i++)
-    {
-        int I = this->m_aggregates[i];
-        x[i] = x[i] + alpha * e[I];
-    }
-}
-
-// Method to prolongate the error on HOST using block_dia_csr format
-template <AMGX_VecPrecision t_vecPrec, AMGX_MatPrecision t_matPrec, AMGX_IndPrecision t_indPrec>
-void Aggregation_AMG_Level<TemplateConfig<AMGX_host, t_vecPrec, t_matPrec, t_indPrec> >::prolongateAndApplyCorrection_4x4(Vector<TemplateConfig<AMGX_host, t_vecPrec, t_matPrec, t_indPrec> > &e, Vector<TemplateConfig<AMGX_host, t_vecPrec, t_matPrec, t_indPrec> > &bc, Vector<TemplateConfig<AMGX_host, t_vecPrec, t_matPrec, t_indPrec> > &x, Vector<TemplateConfig<AMGX_host, t_vecPrec, t_matPrec, t_indPrec> > &tmp)
-{
-    if (this->A->get_block_dimy() != this->A->get_block_dimx())
-    {
-        FatalError("Aggregation_AMG_Level not implemented for non square blocks, exiting", AMGX_ERR_NOT_SUPPORTED_BLOCKSIZE);
-    }
-
-    if ( this->m_error_scaling >= 2 )
-    {
-        FatalError("error_scaling=2,3 is not implemented on host", AMGX_ERR_NOT_IMPLEMENTED );
-    }
-
-    Matrix<TConfig> &C = this->next_h->getA();
-    ValueTypeB alpha = types::util<ValueTypeB>::get_one();
-
-    if (this->m_error_scaling)
-    {
-        multiply(this->next_h->getA(), e, tmp);
-        alpha = this->computeAlpha (e, bc, tmp);
-    }
-
-    // Apply correction on all equations.
-    for (int i = 0; i < this->A->get_num_rows(); i++)
-    {
-        int I = this->m_aggregates[i];
-
-        for (int k = 0; k < this->A->get_block_dimy(); k++)
-        {
-            x[i * this->A->get_block_dimy() + k] =  x[i * this->A->get_block_dimy() + k] + alpha * e[I * this->A->get_block_dimy() + k];
-        }
-    }
-}
-
-// Prolongate the error on DEVICE using csr format
-template <AMGX_VecPrecision t_vecPrec, AMGX_MatPrecision t_matPrec, AMGX_IndPrecision t_indPrec>
-void Aggregation_AMG_Level<TemplateConfig<AMGX_device, t_vecPrec, t_matPrec, t_indPrec> >::prolongateAndApplyCorrection_1x1(Vector<TemplateConfig<AMGX_device, t_vecPrec, t_matPrec, t_indPrec> > &e, Vector<TemplateConfig<AMGX_device, t_vecPrec, t_matPrec, t_indPrec> > &bc, Vector<TemplateConfig<AMGX_device, t_vecPrec, t_matPrec, t_indPrec> > &x, Vector<TemplateConfig<AMGX_device, t_vecPrec, t_matPrec, t_indPrec> > &tmp)
-{
-    AMGX_CPU_PROFILER("Aggregation_AMG_Level::prolongate_and_apply_correction_1x1 ");
-    ValueTypeB alpha = types::util<ValueTypeB>::get_one();
-    const int block_size = 64;
-    const int num_blocks = min( AMGX_GRID_MAX_SIZE, (int) ( (this->A->get_num_rows() + block_size - 1) / block_size ) );
-    const IndexType *aggregates_ptr = this->m_aggregates.raw();
-    ValueTypeB *x_ptr = x.raw();
-    const ValueTypeB *e_ptr = e.raw();
-
-    if (this->m_error_scaling)
-    {
-        FatalError("error_scaling=1 is deprecated", AMGX_ERR_NOT_IMPLEMENTED );
-    }
-
-    prolongateAndApplyCorrectionKernel <<< num_blocks, block_size>>>(alpha, (int)this->A->get_num_rows(), x_ptr, e_ptr, aggregates_ptr, this->m_num_aggregates);
-    cudaCheckError();
-}
-
-// Prolongate the error on DEVICE using block dia-csr format
-template <AMGX_VecPrecision t_vecPrec, AMGX_MatPrecision t_matPrec, AMGX_IndPrecision t_indPrec>
-void Aggregation_AMG_Level<TemplateConfig<AMGX_device, t_vecPrec, t_matPrec, t_indPrec> >::prolongateAndApplyCorrection_4x4(Vector<TemplateConfig<AMGX_device, t_vecPrec, t_matPrec, t_indPrec> > &ec,
-        Vector<TemplateConfig<AMGX_device, t_vecPrec, t_matPrec, t_indPrec> > &bf,
-        Vector<TemplateConfig<AMGX_device, t_vecPrec, t_matPrec, t_indPrec> > &xf,
-        Vector<TemplateConfig<AMGX_device, t_vecPrec, t_matPrec, t_indPrec> > &rf)
-{
-    AMGX_CPU_PROFILER("Aggregation_AMG_Level::prolongate_and_apply_correction_4x4 ");
-
-    if ( this->m_error_scaling >= 2 )
-    {
-        if ( this->scale_counter > 0 )
-        {
-            const IndexType *aggregates_ptr = this->m_aggregates.raw();
-            ValueTypeB *x_ptr = xf.raw();
-            const ValueTypeB *e_ptr = ec.raw();
-            const int block_size = 64;
-            const int num_blocks = min( AMGX_GRID_MAX_SIZE, (int) ((this->A->get_num_rows() - 1) / block_size + 1));
-            prolongateAndApplyCorrectionBlockDiaCsrKernel <<< num_blocks, block_size>>>(this->scale, (int)this->getA().get_num_rows(), x_ptr, e_ptr, aggregates_ptr, this->m_num_aggregates, this->getA().get_block_dimy());
-            cudaCheckError();
-            this->scale_counter--;
-            return;
-        }
-
-        bool vanek_scaling = this->m_error_scaling > 3;
-        IndexType numRowsCoarse = this->next_d->getA().get_num_rows();
-        IndexType numRowsFine = this->A->get_num_rows();
-        IndexType blockdim = this->A->get_block_dimx();
-
-        if ( blockdim != this->A->get_block_dimy() )
-        {
-            FatalError("Unsupported dimension for aggregation amg level", AMGX_ERR_NOT_SUPPORTED_BLOCKSIZE);
-        }
-
-        VVector ef( rf.size() );
-        VVector Aef( rf.size() );
-        ef.set_block_dimy( blockdim );
-        Aef.set_block_dimy( blockdim );
-        // prolongate e
-        const int threads_per_block = 256;
-        const int num_block_values = min( AMGX_GRID_MAX_SIZE, (numRowsFine * blockdim - 1) / threads_per_block + 1);
-        const cudaStream_t stream = nullptr;
-        prolongateVector <<< num_block_values, threads_per_block, 0, stream>>>( this->m_aggregates.raw(), ec.raw(), ef.raw(), numRowsFine, numRowsCoarse, blockdim );
-        ef.dirtybit = 1;
-        cudaStreamSynchronize(stream);
-        cudaCheckError();
-        int preSmooth;
-
-        if ( vanek_scaling )
-        {
-            preSmooth = this->amg->getNumPostsweeps();
-        }
-        else
-        {
-            preSmooth = this->scaling_smoother_steps;
-        }
-
-        //smooth error
-        this->smoother->setTolerance( 0.0 );
-        this->smoother->set_max_iters( preSmooth );
-
-        if ( vanek_scaling )
-        {
-            amgx::thrust::fill( Aef.begin(), Aef.end(), types::util<ValueTypeB>::get_zero() );
-            cudaCheckError();
-            this->smoother->solve( Aef, ef, false ); //smooth correction with rhs 0
-            this->smoother->solve( bf, xf, false ); // smooth x with rhs residual
-            //recompute residual
-            int offset, size;
-            this->getA().getOffsetAndSizeForView(OWNED, &offset, &size);
-            axmb( this->getA(), xf, bf, rf, offset, size );
-        }
-        else
-        {
-            this->smoother->solve( rf, ef, false ); //smooth correction with rhs residual
-        }
-
-        // multiply for lambda computation
-        multiply(this->getA(), ef, Aef, OWNED);
-        ValueTypeB nominator, denominator;
-        int offset = 0, size = 0;
-        this->A->getOffsetAndSizeForView(OWNED, &offset, &size);
-
-        if ( this->m_error_scaling == 2 || this->m_error_scaling == 4 )
-        {
-            // compute lambda=<rf,Aef>/<Aef,Aef>
-            nominator = amgx::thrust::inner_product( rf.begin(), rf.end(), Aef.begin(), types::util<ValueTypeB>::get_zero() );
-            denominator = amgx::thrust::inner_product( Aef.begin(), Aef.end(), Aef.begin(), types::util<ValueTypeB>::get_zero() );
-            cudaCheckError();
-        }
-
-        if ( this->m_error_scaling == 3 || this->m_error_scaling == 5)
-        {
-            // compute lambda=<rf,ef>/<ef,Aef>
-            nominator = amgx::thrust::inner_product( rf.begin(), rf.begin() + size * blockdim, ef.begin(), types::util<ValueTypeB>::get_zero() );
-            denominator = amgx::thrust::inner_product( ef.begin(), ef.begin() + size * blockdim, Aef.begin(), types::util<ValueTypeB>::get_zero() );
-
-            if (!this->A->is_matrix_singleGPU())
-            {
-                this->A->getManager()->global_reduce_sum(&nominator);
-                this->A->getManager()->global_reduce_sum(&denominator);
-            }
-
-            cudaCheckError();
-        }
-
-        if (types::util<ValueTypeB>::abs(denominator) == 0.0)
-        {
-            nominator = denominator = types::util<ValueTypeB>::get_one();
-        }
-
-        // apply correction x <- x + lambda*e
-        const int num_block_fine = min( AMGX_GRID_MAX_SIZE, (numRowsFine * blockdim - 1) / threads_per_block + 1 );
-        ValueTypeB alpha = nominator / denominator;
-
-        if ( types::util<ValueTypeB>::abs(alpha) < .3 )
-        {
-            alpha = (alpha / types::util<ValueTypeB>::abs(alpha)) * .3;    // it was this before: alpha = .3, which is not 100% equal
-        }
-
-        if ( types::util<ValueTypeB>::abs(alpha) > 10 )
-        {
-            alpha = (alpha / types::util<ValueTypeB>::abs(alpha)) * 10.;    // it was this before: alpha = 10., which is not 100% equal
-        }
-
-        applyCorrection <<< num_block_fine, threads_per_block, 0, stream>>>( alpha, ef.raw(), xf.raw(), numRowsFine * blockdim );
-        cudaCheckError();
-        this->scale_counter = this->reuse_scale; //reuse this scale scale_counter times
-        this->scale = alpha;
-        return;
-    }
-
-    ValueTypeB alpha = types::util<ValueTypeB>::get_one();
-    const int block_size = 64;
-    const int num_blocks = min( AMGX_GRID_MAX_SIZE, (int) ((this->A->get_num_rows() - 1) / block_size + 1));
-    const IndexType *aggregates_ptr = this->m_aggregates.raw();
-    ValueTypeB *x_ptr = xf.raw();
-    const ValueTypeB *e_ptr = ec.raw();
-
-    if (this->m_error_scaling == 1)
-    {
-        FatalError("error_scaling=1 is deprecated", AMGX_ERR_NOT_IMPLEMENTED );
-    }
-
-    prolongateAndApplyCorrectionBlockDiaCsrKernel <<< num_blocks, block_size>>>(alpha, (int)this->A->get_num_rows(), x_ptr, e_ptr, aggregates_ptr, this->m_num_aggregates, this->A->get_block_dimy());
-    cudaCheckError();
-}
-
-template <class T_Config>
-void Aggregation_AMG_Level_Base<T_Config >::prolongateAndApplyCorrection(VVector &e, VVector &bf, VVector &x, VVector &tmp)
-{
-    Matrix<TConfig> &Ac = this->getNextLevel( MemorySpace( ) )->getA();
-
-    //this is dirty, but error scaling 2 and 3 do not have a specialized version. Instead, the general version sits in the 4x4 function
-    if ( this->m_error_scaling >= 2 )
-    {
-        prolongateAndApplyCorrection_4x4(e, bf, x, tmp);
-    }
-    else if (this->A->get_block_size() == 1)
-    {
-        prolongateAndApplyCorrection_1x1(e, bf, x, tmp);
-    }
-    else if (this->A->get_block_dimx() == this->A->get_block_dimy() )
-    {
-        prolongateAndApplyCorrection_4x4(e, bf, x, tmp);
-    }
-    else
-    {
-        FatalError("Unsupported dimension for aggregation amg level", AMGX_ERR_NOT_SUPPORTED_BLOCKSIZE);
-    }
-
-    x.dirtybit = 1;
-
-    if (!this->A->is_matrix_singleGPU() && x.delayed_send == 0)
-    {
-        if (x.in_transfer & RECEIVING) { this->A->manager->exchange_halo_wait(x, x.tag); }
-
-        this->A->manager->exchange_halo_async(x, x.tag);
-    }
-}
-
-
-template <class T_Config>
-void Aggregation_AMG_Level_Base<T_Config>::restrictResidual(VVector &r, VVector &rr)
-{
-    if (this->A->get_block_size() == 1)
-    {
-        restrictResidual_1x1(r, rr);
-    }
-    else if (this->A->get_block_dimx() == this->A->get_block_dimy() )
-    {
-        restrictResidual_4x4(r, rr);
-    }
-    else
-    {
-        FatalError("Unsupported dimension for aggregation amg level", AMGX_ERR_NOT_SUPPORTED_BLOCKSIZE);
-    }
-
-    //TODO: check level transfer between host and device for multiGPU
-    if (!this->A->is_matrix_singleGPU())
-    {
-        Matrix<TConfig> &Ac = this->getNextLevel( MemorySpace( ) )->getA();
-        rr.dirtybit = 1;
-
-        if (!Ac.is_matrix_singleGPU() && !this->isConsolidationLevel() && rr.delayed_send == 0)
-        {
-            Matrix<TConfig> &Ac = this->getNextLevel( MemorySpace( ) )->getA(); //TODO problem in memoryspace transfer is here
-
-            if (rr.in_transfer & RECEIVING) { Ac.manager->exchange_halo_wait(rr, rr.tag); }
-
-            Ac.manager->exchange_halo_async(rr, rr.tag);
-        }
-    }
-}
-
-template <class T_Config>
-void Aggregation_AMG_Level_Base<T_Config>::computeRestrictionOperator()
-{
-    if (this->A->get_block_size() == 1)
-    {
-        computeRestrictionOperator_1x1();
-    }
-    else if (this->A->get_block_dimx() == 4 && this->A->get_block_dimy() == 4)
-    {
-        computeRestrictionOperator_4x4();
-    }
-    else
-    {
-        this->computeRestrictionOperator_common();
-    }
-}
-
-template <typename IndexType>
-__global__ void coarse_to_global(IndexType *aggregates, IndexType *aggregates_global, IndexType *renumbering, IndexType num_elements, int64_t offset)
-{
-    int element = blockIdx.x * blockDim.x + threadIdx.x;
-
-    while (element < num_elements)
-    {
-        renumbering[aggregates[element]] = aggregates_global[element] + offset; //this won't be a problem, because we are overwriting the same thing
-        element += blockDim.x * gridDim.x;
-    }
-}
-
-template <typename T, typename IndexType>
-__global__ void export_matrix_elements(IndexType *row_offsets, IndexType *col_indices, T *values, IndexType *maps, IndexType *renumbering, IndexType *new_row_offsets, IndexType *new_col_indices, T *new_values, IndexType bsize, IndexType size)
-{
-    int idx = blockIdx.x * blockDim.x / 32 + threadIdx.x / 32;
-    int coopIdx = threadIdx.x % 32;
-
-    while (idx < size)
-    {
-        int row = maps[idx];
-        INDEX_TYPE src_base = row_offsets[row];
-        INDEX_TYPE dst_base = new_row_offsets[idx];
-
-        for (int m = coopIdx; m < row_offsets[row + 1]*bsize - src_base * bsize; m += 32)
-        {
-            new_values[dst_base * bsize + m] = values[src_base * bsize + m];
-        }
-
-        for (int m = coopIdx; m < row_offsets[row + 1] - src_base; m += 32)
-        {
-            new_col_indices[dst_base + m] = renumbering[col_indices[src_base + m]];
-        }
-
-        idx += gridDim.x * blockDim.x / 32;
-    }
-}
-
-template <class T>
-__global__ void export_matrix_diagonal(T *values, INDEX_TYPE bsize, INDEX_TYPE *maps, T *output, INDEX_TYPE size)
-{
-    int idx = blockIdx.x * blockDim.x + threadIdx.x;
-
-    while (idx < size)
-    {
-        int row = maps[idx];
-        INDEX_TYPE src_base = row;
-        INDEX_TYPE dst_base = idx;
-
-        for (int m = 0; m < bsize; m++)
-        {
-            output[dst_base * bsize + m] = values[src_base * bsize + m];
-        }
-
-        idx += gridDim.x * blockDim.x;
-    }
-}
-
-__global__ void remove_boundary(INDEX_TYPE *flags, INDEX_TYPE *maps, INDEX_TYPE size)
-{
-    int element = blockIdx.x * blockDim.x + threadIdx.x;
-
-    while (element < size)
-    {
-        flags[maps[element]] = 0; //this won't be a problem, because we are overwriting the same thing
-        element += blockDim.x * gridDim.x;
-    }
-}
-
-__global__ void calc_inverse_renumbering(INDEX_TYPE *renum, INDEX_TYPE *irenum, INDEX_TYPE *renum_gbl, INDEX_TYPE base_index, INDEX_TYPE max_element)
-{
-    int idx = blockDim.x * blockIdx.x + threadIdx.x;
-
-    while (idx < max_element)
-    {
-        irenum[renum[idx]] = renum_gbl[idx] - base_index;
-        idx += blockDim.x * gridDim.x;
-    }
-}
-
-__global__ void create_halo_mapping(INDEX_TYPE *mapping, INDEX_TYPE *node_list, INDEX_TYPE base_index, INDEX_TYPE map_offset, INDEX_TYPE size)
-{
-    int row = blockIdx.x * blockDim.x + threadIdx.x;
-
-    while (row < size)
-    {
-        int idx = node_list[row] - base_index;
-        mapping[idx] = map_offset + row;
-        row += blockDim.x * gridDim.x;
-    }
-}
-
-__global__ void map_col_indices_and_count_rowlen(INDEX_TYPE *row_offsets, INDEX_TYPE *col_indices, INDEX_TYPE *row_length, INDEX_TYPE *renumbering, INDEX_TYPE *mapping, INDEX_TYPE *map_offsets, int64_t *index_ranges, INDEX_TYPE part_id, INDEX_TYPE my_id, INDEX_TYPE base_index, INDEX_TYPE my_range, INDEX_TYPE num_neighbors, INDEX_TYPE num_rows)
-{
-    extern __shared__ volatile int reduction[];
-    int row = blockIdx.x * blockDim.x / 4 + threadIdx.x / 4;
-    int coopIdx = threadIdx.x % 4;
-
-    while (row < num_rows)
-    {
-        int valid = 0;
-
-        for (int idx = row_offsets[row] + coopIdx; idx < row_offsets[row + 1]; idx += 4) //this may look horrible, but I expect low branch divergence, because col indices in a row usually belong to the same partition (or at most one more)
-        {
-            int colIdx = col_indices[idx];
-            int part = -2;
-
-            if (colIdx >= index_ranges[2 * part_id] && colIdx < index_ranges[2 * part_id + 1]) //the col index probably belongs to the partition I am working on
-            {
-                part = part_id;
-            }
-            else if (colIdx >= base_index && colIdx < base_index + my_range)     //or points back to the owned partition
-            {
-                part = -1;
-            }
-            else        //or else it points to a third partition
-            {
-                for (int i = 0; i < num_neighbors; i++)
-                {
-                    if (colIdx >= index_ranges[2 * i] && colIdx < index_ranges[2 * i + 1])
-                    {
-                        part = i;
-                    }
-                }
-            }
-
-            if (part == -2)
-            {
-                col_indices[idx] = -1;
-#ifdef DEBUG
-                printf("Column index encountered that does not belong to any of my neighbors!! %d\n", colIdx);
-#endif
-            }
-            else
-            {
-                if (part == -1)
-                {
-                    col_indices[idx] = renumbering[colIdx - base_index];
-                    valid++;
-                }
-                else
-                {
-                    int new_col_idx = mapping[map_offsets[part] + colIdx - index_ranges[2 * part]];
-
-                    if (new_col_idx >= 0)
-                    {
-                        valid++;
-                        col_indices[idx] = new_col_idx;
-                    }
-                    else
-                    {
-                        col_indices[idx] = -1;
-                    }
-                }
-            }
-        }
-
-        reduction[threadIdx.x] = valid;
-
-        for (int s = 2; s > 0; s >>= 1)
-        {
-            if (coopIdx < s)
-            {
-                reduction[threadIdx.x] += reduction[threadIdx.x + s];
-            }
-
-            __syncthreads();
-        }
-
-        if (coopIdx == 0)
-        {
-            row_length[row] = reduction[threadIdx.x];
-        }
-
-        row += gridDim.x * blockDim.x / 4;
-    }
-}
-
-__global__ void map_col_indices(INDEX_TYPE *row_offsets, INDEX_TYPE *col_indices, int64_t *halo_ranges, INDEX_TYPE *halo_renumbering, INDEX_TYPE *halo_rows, INDEX_TYPE *global_renumbering, INDEX_TYPE num_neighbors, INDEX_TYPE num_rows, INDEX_TYPE num_rows_processed)
-{
-    int row = blockIdx.x * blockDim.x / 4 + threadIdx.x / 4;
-    int coopIdx = threadIdx.x % 4;
-
-    while (row < num_rows_processed)
-    {
-        for (int idx = row_offsets[row] + coopIdx; idx < row_offsets[row + 1]; idx += 4)
-        {
-            int colIdx = col_indices[idx];
-            int part = 0;
-
-            if (colIdx < num_rows)
-            {
-                part = -1;
-            }
-            else
-            {
-                colIdx = global_renumbering[colIdx];
-
-                for (int i = 0; i < num_neighbors; i++)
-                {
-                    if (colIdx >= halo_ranges[2 * i] && colIdx < halo_ranges[2 * i + 1])
-                    {
-                        part = i;
-                        break;
-                    }
-                }
-            }
-
-            if (part == -1)
-            {
-                col_indices[idx] = colIdx;
-            }
-            else
-            {
-                col_indices[idx] = halo_renumbering[halo_rows[part] + colIdx - halo_ranges[2 * part]];
-            }
-        }
-
-        row += gridDim.x * blockDim.x / 4;
-    }
-}
-
-template <class T>
-__global__ void reorder_whole_matrix(INDEX_TYPE *old_rows, INDEX_TYPE *old_cols, T *old_vals, INDEX_TYPE *rows, INDEX_TYPE *cols, T *vals, INDEX_TYPE bsize, INDEX_TYPE num_rows)
-{
-    int row = blockIdx.x * blockDim.x + threadIdx.x;
-
-    while (row < num_rows)
-    {
-        INDEX_TYPE dst_row = row;
-        INDEX_TYPE src_base = old_rows[row];
-        INDEX_TYPE dst = rows[dst_row];
-
-        for (int i = 0; i < old_rows[row + 1] - src_base; i++)
-        {
-            INDEX_TYPE colIdx = old_cols[src_base + i];
-
-            if (colIdx >= 0)
-            {
-                cols[dst] = colIdx;
-
-                for (int j = 0; j < bsize; j++) { vals[dst * bsize + j] = old_vals[(src_base + i) * bsize + j]; }
-
-                dst++;
-            }
-        }
-
-        row += blockDim.x * gridDim.x;
-    }
-}
-
-__global__ void calc_gbl_renumbering(INDEX_TYPE *inv_renum, INDEX_TYPE *gbl_renum, INDEX_TYPE size)
-{
-    int idx = blockDim.x * blockIdx.x + threadIdx.x;
-
-    while (idx < size)
-    {
-        gbl_renum[inv_renum[idx]] = idx;
-        idx += blockDim.x * gridDim.x;
-    }
-}
-
-template <typename ValueType>
-__global__ void write_diagonals(ValueType *values, INDEX_TYPE *diag, INDEX_TYPE *map, ValueType *output, INDEX_TYPE bsize, INDEX_TYPE size)
-{
-    int nzPerBlock = blockDim.x / bsize;
-    int row = blockIdx.x * nzPerBlock + threadIdx.x / bsize;
-    int vecIdx = threadIdx.x % bsize;
-
-    if (threadIdx.x >= (blockDim.x / bsize)*bsize) { return; }
-
-    while (row < size)
-    {
-        output[row * bsize + vecIdx] = values[diag[map[row]] * bsize + vecIdx];
-        row += gridDim.x * nzPerBlock;
-    }
-}
-
-template <typename ValueType>
-__global__ void write_diagonals_back(ValueType *values, INDEX_TYPE *diag, ValueType *source, INDEX_TYPE bsize, INDEX_TYPE size)
-{
-    int nzPerBlock = blockDim.x / bsize;
-    int row = blockIdx.x * nzPerBlock + threadIdx.x / bsize;
-    int vecIdx = threadIdx.x % bsize;
-
-    if (threadIdx.x >= (blockDim.x / bsize)*bsize) { return; }
-
-    while (row < size)
-    {
-        values[diag[row]*bsize + vecIdx] = source[row * bsize + vecIdx];
-        row += gridDim.x * nzPerBlock;
-    }
-}
-
-template <class T_Config>
-void Aggregation_AMG_Level_Base<T_Config>::prepareNextLevelMatrix_full(const Matrix<TConfig> &A, Matrix<TConfig> &Ac)
-{
-    if (A.is_matrix_singleGPU()) { return; }
-
-    int num_neighbors = A.manager->neighbors.size();
-
-    if (TConfig::memSpace == AMGX_host)
-    {
-        FatalError("Aggregation AMG Not implemented for host", AMGX_ERR_NOT_IMPLEMENTED);
-    }
-    else
-    {
-        int c_size = Ac.get_num_rows();
-        int f_size = A.get_num_rows();
-        int diag = Ac.hasProps(DIAG);
-
-        if (A.manager->B2L_rings[0].size() > 2) { FatalError("Aggregation_AMG_Level prepareNextLevelMatrix not implemented >1 halo rings", AMGX_ERR_NOT_SUPPORTED_BLOCKSIZE); }
-
-        //get coarse -> fine global renumbering
-        IVector renumbering(c_size);
-        int num_blocks = min(4096, (c_size + 127) / 128);
-        coarse_to_global <<< num_blocks, 128>>>(this->m_aggregates.raw(), this->m_aggregates_fine_idx.raw(), renumbering.raw(), f_size, 0);
-        cudaCheckError();
-        //
-        // Step 0 - form halo matrices that are exported to neighbors
-        //
-        std::vector<Matrix<TConfig> > halo_rows(num_neighbors);
-        std::vector<DistributedManager<TConfig> > halo_btl(num_neighbors);
-
-        for (int i = 0; i < num_neighbors; i++ )
-        {
-            int num_unique = Ac.manager->B2L_rings[i][1];
-            //prepare export halo matrices
-            halo_btl[i].resize(1, 1);
-            halo_btl[i].set_global_id(Ac.manager->global_id());
-            halo_btl[i].B2L_maps[0].resize(num_unique);
-            halo_btl[i].B2L_rings[0].resize(2);
-            halo_btl[i].B2L_rings[0][0] = 0;
-            halo_btl[i].B2L_rings[0][1] = num_unique;
-            halo_btl[i].set_index_range(A.manager->index_range());
-            halo_btl[i].set_base_index(A.manager->base_index());
-            //global indices of rows of the halo matrix
-            amgx::thrust::copy(amgx::thrust::make_permutation_iterator( renumbering.begin(), Ac.manager->B2L_maps[i].begin()),
-                         amgx::thrust::make_permutation_iterator( renumbering.begin(), Ac.manager->B2L_maps[i].begin() + num_unique),
-                         halo_btl[i].B2L_maps[0].begin());
-            cudaCheckError();
-            halo_rows[i].addProps(CSR);
-
-            if (diag) { halo_rows[i].addProps(DIAG); }
-
-            //calculate row length and row_offsets
-            halo_rows[i].row_offsets.resize(num_unique + 1);
-            amgx::thrust::transform(amgx::thrust::make_permutation_iterator(Ac.row_offsets.begin() + 1, Ac.manager->B2L_maps[i].begin()),
-                              amgx::thrust::make_permutation_iterator(Ac.row_offsets.begin() + 1, Ac.manager->B2L_maps[i].end()),
-                              amgx::thrust::make_permutation_iterator(Ac.row_offsets.begin(), Ac.manager->B2L_maps[i].begin()),
-                              halo_rows[i].row_offsets.begin(),
-                              amgx::thrust::minus<IndexType>());
-            cudaCheckError();
-            amgx::thrust::exclusive_scan(halo_rows[i].row_offsets.begin(), halo_rows[i].row_offsets.end(), halo_rows[i].row_offsets.begin());
-            cudaCheckError();
-            //resize halo matrix
-            IndexType num_nz = halo_rows[i].row_offsets[num_unique];
-            halo_rows[i].resize(num_unique, num_unique, num_nz, Ac.get_block_dimy(), Ac.get_block_dimx(), 1);
-            //copy relevant rows and renumber their column indices
-            num_blocks = min(4096, (num_unique + 127) / 128);
-            export_matrix_elements <<< num_blocks, 128>>>(Ac.row_offsets.raw(), Ac.col_indices.raw(), Ac.values.raw(), Ac.manager->B2L_maps[i].raw(), renumbering.raw(), halo_rows[i].row_offsets.raw(), halo_rows[i].col_indices.raw(), halo_rows[i].values.raw(), A.get_block_size(), num_unique);
-            cudaCheckError();
-
-            if (diag)
-            {
-                export_matrix_diagonal <<< num_blocks, 128>>>(Ac.values.raw() + Ac.row_offsets[Ac.get_num_rows()]*Ac.get_block_size(), Ac.get_block_size(), Ac.manager->B2L_maps[i].raw(), halo_rows[i].values.raw() + halo_rows[i].row_offsets[halo_rows[i].get_num_rows()]*Ac.get_block_size(), num_unique);
-                cudaCheckError();
-            }
-        }
-
-        Ac.manager->getComms()->exchange_matrix_halo(halo_rows, halo_btl, Ac);
-        //--------------------- renumbering/reordering matrix, integrating halo -----------------------------
-        Ac.set_initialized(0);
-        //number of owned rows
-        c_size = Ac.manager->halo_offsets[0];
-        f_size = A.manager->halo_offsets[0];
-        num_blocks = min(4096, (c_size + 511) / 512);
-        int rings = 1;
-        //
-        // Step 1 - calculate inverse renumbering (to global indices - base_index)
-        //
-        Ac.manager->inverse_renumbering.resize(c_size);
-        amgx::thrust::transform(renumbering.begin(),
-                          renumbering.begin() + c_size,
-                          amgx::thrust::constant_iterator<IndexType>(A.manager->base_index()),
-                          Ac.manager->inverse_renumbering.begin(),
-                          amgx::thrust::minus<IndexType>());
-        cudaCheckError();
-        //big renumbering table for going from global index to owned local index
-        IVector global_to_coarse_local(Ac.manager->index_range());
-        amgx::thrust::fill(global_to_coarse_local.begin(), global_to_coarse_local.begin() + Ac.manager->index_range(), -1);
-        cudaCheckError();
-        calc_gbl_renumbering <<< num_blocks, 512>>>(Ac.manager->inverse_renumbering.raw(), global_to_coarse_local.raw(), c_size);
-        cudaCheckError();
-        Ac.manager->set_num_halo_rows(Ac.manager->halo_offsets[Ac.manager->halo_offsets.size() - 1] - c_size);
-        cudaCheckError();
-        //
-        // Step 2 - create big mapping table of all halo indices we received (this may use a little too much memory sum(fine nodes per neighbor)
-        //
-        amgx::thrust::host_vector<INDEX_TYPE> neighbor_rows(num_neighbors + 1);
-        int max_num_rows = 0;
-
-        for (int i = 0; i < num_neighbors; i++)
-        {
-            neighbor_rows[i] = halo_rows[i].manager->index_range();
-            max_num_rows = max_num_rows > halo_rows[i].get_num_rows() ? max_num_rows : halo_rows[i].get_num_rows();
-        }
-
-        amgx::thrust::exclusive_scan(neighbor_rows.begin(), neighbor_rows.end(), neighbor_rows.begin());
-        cudaCheckError();
-        int total_rows_of_neighbors = neighbor_rows[num_neighbors];
-        IVector halo_mapping(total_rows_of_neighbors);
-        amgx::thrust::fill(halo_mapping.begin(), halo_mapping.end(), -1);
-        cudaCheckError();
-
-        for (int ring = 0; ring < rings; ring++)
-        {
-            for (int i = 0; i < num_neighbors; i++)
-            {
-                int size = halo_btl[i].B2L_rings[0][ring + 1] - halo_btl[i].B2L_rings[0][ring];
-                int num_blocks = min(4096, (size + 127) / 128);
-                create_halo_mapping <<< num_blocks, 128>>>(halo_mapping.raw() + neighbor_rows[i],
-                        halo_btl[i].B2L_maps[0].raw() + halo_btl[i].B2L_rings[0][ring],
-                        halo_btl[i].base_index(),
-                        Ac.manager->halo_offsets[ring * num_neighbors + i], size);
-            }
-        }
-
-        cudaCheckError();
-        //
-        // Step 3 - renumber halo matrices and calculate row length (to eventually append to the big matrix)
-        //
-        INDEX_TYPE owned_nnz = Ac.row_offsets[c_size];
-        IVector neighbor_rows_d(num_neighbors + 1);
-        amgx::thrust::copy(neighbor_rows.begin(), neighbor_rows.end(), neighbor_rows_d.begin());
-        cudaCheckError();
-        //map column indices of my own matrix (the ones that point outward)
-        map_col_indices <<< num_blocks, 512>>>(Ac.row_offsets.raw() + Ac.manager->num_interior_nodes(),
-                                               Ac.col_indices.raw(),
-                                               Ac.manager->halo_ranges.raw(),
-                                               halo_mapping.raw(),
-                                               neighbor_rows_d.raw(),
-                                               renumbering.raw(),
-                                               num_neighbors, c_size, c_size - Ac.manager->num_interior_nodes());
-        cudaCheckError();
-        IVector temp_row_len(max_num_rows);
-
-        for (int i = 0; i < num_neighbors; i++)
-        {
-            //map column indices of halo matrices
-            int size = halo_rows[i].get_num_rows();
-            int num_blocks = min(4096, (size + 127) / 128);
-            map_col_indices_and_count_rowlen <<< num_blocks, 128, 128 * sizeof(INDEX_TYPE)>>>(
-                halo_rows[i].row_offsets.raw(),
-                halo_rows[i].col_indices.raw(),
-                temp_row_len.raw(),
-                global_to_coarse_local.raw(),
-                halo_mapping.raw(),
-                neighbor_rows_d.raw(),
-                Ac.manager->halo_ranges.raw(),
-                i,
-                Ac.manager->global_id(),
-                Ac.manager->base_index(),
-                Ac.manager->index_range(),
-                num_neighbors,
-                size);
-
-            for (int ring = 0; ring < rings; ring++)
-            {
-                amgx::thrust::copy(temp_row_len.begin() + halo_btl[i].B2L_rings[0][ring], temp_row_len.begin() + halo_btl[i].B2L_rings[0][ring + 1], Ac.row_offsets.begin() + Ac.manager->halo_offsets[ring * num_neighbors + i]);
-            }
-        }
-
-        cudaCheckError();
-        INDEX_TYPE old_nnz = Ac.row_offsets[Ac.row_offsets.size() - 1];
-        amgx::thrust::exclusive_scan(Ac.row_offsets.begin() + c_size, Ac.row_offsets.end(), Ac.row_offsets.begin() + c_size, owned_nnz);
-        cudaCheckError();
-        //
-        // Step 4 - consolidate column indices and values
-        //
-        int new_nnz = Ac.row_offsets[Ac.row_offsets.size() - 1];
-
-        Ac.col_indices.resize(new_nnz);
-        Ac.values.resize((new_nnz + 1 + diag * (Ac.row_offsets.size() - 2)) * A.get_block_size());
-
-        if (diag)
-        {
-            MVector diags(c_size * Ac.get_block_size());
-            amgx::thrust::copy(Ac.values.begin() + old_nnz * Ac.get_block_size(),
-                         Ac.values.begin() + old_nnz * Ac.get_block_size() + c_size * Ac.get_block_size(),
-                         diags.begin());
-            amgx::thrust::copy(diags.begin(), diags.begin() + c_size * Ac.get_block_size(),
-                         Ac.values.begin() + Ac.row_offsets[Ac.get_num_rows()]*Ac.get_block_size());
-            cudaCheckError();
-        }
-
-        int cumulative_num_rows = c_size;
-
-        for (int i = 0; i < num_neighbors; i++)
-        {
-            for (int ring = 0; ring < rings; ring++)
-            {
-                int num_rows = halo_btl[i].B2L_rings[0][ring + 1] - halo_btl[i].B2L_rings[0][ring];
-                int num_blocks = min(4096, (num_rows + 127) / 128);
-                reorder_whole_matrix <<< num_blocks, 128>>>(halo_rows[i].row_offsets.raw() + halo_btl[i].B2L_rings[0][ring], halo_rows[i].col_indices.raw(), halo_rows[i].values.raw(), Ac.row_offsets.raw() + Ac.manager->halo_offsets[ring * num_neighbors + i], Ac.col_indices.raw(), Ac.values.raw(), Ac.get_block_size(), num_rows);
-
-                if (diag)
-                {
-                    amgx::thrust::copy(halo_rows[i].values.begin() + (halo_rows[i].row_offsets[halo_rows[i].get_num_rows()] + halo_btl[i].B2L_rings[0][ring])*Ac.get_block_size(),
-                                 halo_rows[i].values.begin() + (halo_rows[i].row_offsets[halo_rows[i].get_num_rows()] + halo_btl[i].B2L_rings[0][ring + 1])*Ac.get_block_size(),
-                                 Ac.values.begin() + (Ac.row_offsets[Ac.get_num_rows()] + cumulative_num_rows)*Ac.get_block_size());
-                    cumulative_num_rows += num_rows;
-                }
-            }
-        }
-
-        cudaCheckError();
-        Ac.set_num_cols(Ac.manager->halo_offsets[Ac.manager->halo_offsets.size() - 1]);
-        Ac.set_num_rows(Ac.get_num_cols());
-        Ac.set_num_nz(new_nnz);
-        Ac.delProps(COO);
-        Ac.set_initialized(1);
-        Ac.computeDiagonal();
-    }
-}
-
-template <class T_Config>
-void Aggregation_AMG_Level_Base<T_Config>::prepareNextLevelMatrix_diag(const Matrix<TConfig> &A, Matrix<TConfig> &Ac)
-{
-    if (A.is_matrix_singleGPU()) { return; }
-
-    int num_neighbors = A.manager->neighbors.size();
-
-    if (TConfig::memSpace == AMGX_host)
-    {
-        FatalError("Aggregation AMG Not implemented for host", AMGX_ERR_NOT_IMPLEMENTED);
-    }
-    else
-    {
-        int c_size = Ac.manager->halo_offsets[0];
-        int f_size = A.manager->halo_offsets[0];
-        int diag = Ac.hasProps(DIAG);
-        Ac.manager->inverse_renumbering.resize(c_size);
-        //get coarse -> fine renumbering
-        int num_blocks = min(4096, (c_size + 127) / 128);
-        coarse_to_global <<< num_blocks, 128>>>(this->m_aggregates.raw(), this->m_aggregates_fine_idx.raw(), Ac.manager->inverse_renumbering.raw(), f_size, -1 * A.manager->base_index());
-        cudaCheckError();
-        Ac.manager->set_num_halo_rows(Ac.manager->halo_offsets[Ac.manager->halo_offsets.size() - 1] - c_size);
-
-        if (!diag) { Ac.computeDiagonal(); }
-
-        Ac.set_initialized(1);
-        std::vector<MVector> diagonals(num_neighbors);
-
-        for (int i = 0; i < num_neighbors; i++)
-        {
-            int size = Ac.manager->B2L_rings[i][Ac.manager->B2L_rings.size() - 1];
-            diagonals[i].resize(Ac.get_block_size()*size);
-            int num_blocks = min(4096, (size + 127) / 128);
-            write_diagonals <<< num_blocks, 128>>>(Ac.values.raw(), Ac.diag.raw(), Ac.manager->B2L_maps[i].raw(), diagonals[i].raw(), Ac.get_block_size(), size);
-        }
-
-        cudaCheckError();
-        Ac.manager->getComms()->exchange_vectors(diagonals, Ac, this->tag * 100 + 10 + 2);
-
-        for (int i = 0; i < num_neighbors; i++)
-        {
-            int size = Ac.manager->halo_offsets[i + 1] - Ac.manager->halo_offsets[i];
-
-            if (Ac.hasProps(DIAG)) { amgx::thrust::copy(diagonals[i].begin(), diagonals[i].begin() + Ac.get_block_size()*size, Ac.values.begin() + Ac.get_block_size() * (Ac.diagOffset() + Ac.manager->halo_offsets[i])); }
-            else
-            {
-                int num_blocks = min(4096, (size + 127) / 128);
-                write_diagonals_back <<< num_blocks, 128>>>(Ac.values.raw(), Ac.diag.raw() + Ac.manager->halo_offsets[i], diagonals[i].raw(), Ac.get_block_size(), size);
-            }
-        }
-
-        cudaCheckError();
-    }
-}
-
-template <class T_Config>
-void Aggregation_AMG_Level_Base<T_Config>::prepareNextLevelMatrix_none(const Matrix<TConfig> &A, Matrix<TConfig> &Ac)
-{
-    if (A.is_matrix_singleGPU()) { return; }
-
-    int num_neighbors = A.manager->neighbors.size();
-
-    if (TConfig::memSpace == AMGX_host)
-    {
-        FatalError("Aggregation AMG Not implemented for host", AMGX_ERR_NOT_IMPLEMENTED);
-    }
-    else
-    {
-        int c_size = Ac.manager->halo_offsets[0];
-        int f_size = A.manager->halo_offsets[0];
-        int diag = Ac.hasProps(DIAG);
-        Ac.manager->inverse_renumbering.resize(c_size);
-        //get coarse -> fine renumbering
-        int num_blocks = min(4096, (c_size + 127) / 128);
-        coarse_to_global <<< num_blocks, 128>>>(this->m_aggregates.raw(), this->m_aggregates_fine_idx.raw(), Ac.manager->inverse_renumbering.raw(), f_size, 0);
-        cudaCheckError();
-        Ac.manager->set_num_halo_rows(Ac.manager->halo_offsets[Ac.manager->halo_offsets.size() - 1] - c_size);
-        Ac.set_initialized(1);
-
-        if (!diag) { Ac.computeDiagonal(); }
-    }
-}
-
-template <class T_Config>
-void Aggregation_AMG_Level_Base<T_Config>::prepareNextLevelMatrix(const Matrix<TConfig> &A, Matrix<TConfig> &Ac)
-{
-    if (m_matrix_halo_exchange == 0)
-    {
-        this->prepareNextLevelMatrix_none(A, Ac);
-    }
-    else if (m_matrix_halo_exchange == 1)
-    {
-        this->prepareNextLevelMatrix_diag(A, Ac);
-    }
-    else if (m_matrix_halo_exchange == 2)
-    {
-        this->prepareNextLevelMatrix_full(A, Ac);
-    }
-    else
-    {
-        FatalError("Invalid Aggregation matrix_halo_exchange parameter", AMGX_ERR_NOT_IMPLEMENTED);
-    }
-}
-
-
-__global__ void set_halo_rowlen(INDEX_TYPE *work, INDEX_TYPE *output, INDEX_TYPE  size, INDEX_TYPE diag)
-{
-    int idx = blockDim.x * blockIdx.x + threadIdx.x;
-
-    while (idx < size)
-    {
-        if (work[idx + 1] - work[idx] > 0)
-        {
-            output[idx] += work[idx + 1] - work[idx] - (1 - diag);
-        }
-
-        idx += blockDim.x * gridDim.x;
-    }
-}
-
-template <typename T>
-__global__ void append_halo_nz(INDEX_TYPE *row_offsets, INDEX_TYPE *new_row_offsets, INDEX_TYPE *col_indices, INDEX_TYPE *new_col_indices, T *values, T *new_values, INDEX_TYPE size, INDEX_TYPE diag, INDEX_TYPE halo_offset, INDEX_TYPE block_size)
-{
-    int idx = blockDim.x * blockIdx.x + threadIdx.x;
-
-    while (idx < size)
-    {
-        int add_diag = !diag;
-
-        if (!diag && new_col_indices[new_row_offsets[idx]] != -1) { add_diag = 0; } //if diag or there is already soimething in the row, then don't add diagonal nonzero (inside diag)
-
-        int append_offset = -1;
-
-        for (int i = new_row_offsets[idx]; i < new_row_offsets[idx + 1]; i++)
-        {
-            if (new_col_indices[i] == -1) {append_offset = i; break;}
-        }
-
-        for (int i = row_offsets[idx]; i < row_offsets[idx + 1]; i++)
-        {
-            if (diag && i == row_offsets[idx])   //if outside diag and this is the first nonzero in a non-empty row, overwrite diagonal value
-            {
-                for (int j = 0; j < block_size; j++)
-                {
-                    new_values[(new_row_offsets[size] + halo_offset + idx)*block_size + j] = values[(row_offsets[size] + halo_offset + idx) * block_size + j];
-                }
-            }
-
-            int col_idx = col_indices[i];
-
-            if (append_offset == -1 && (col_idx != halo_offset + idx)) {printf("ERROR: append offset is -1 but row has nonzeros in it old %d to %d new %d to %d\n", row_offsets[idx], row_offsets[idx + 1], new_row_offsets[idx], new_row_offsets[idx + 1]); append_offset = 0;}
-
-            if (col_idx != halo_offset + idx || add_diag)
-            {
-                new_col_indices[append_offset] = col_idx;
-
-                for (int j = 0; j < block_size; j++)
-                {
-                    new_values[append_offset * block_size + j] = values[i * block_size + j];
-                }
-
-                append_offset++;
-            }
-        }
-
-        idx += blockDim.x * gridDim.x;
-    }
-}
-
-template <class T_Config>
-void Aggregation_AMG_Level_Base<T_Config>::createCoarseB2LMaps(std::vector<IVector> &in_coarse_B2L_maps)
-{
-    Matrix<TConfig> &A = this->getA();
-    m_num_all_aggregates = m_num_aggregates;
-    int num_neighbors = A.manager->neighbors.size();
-    IndexType max_b2l = 0;
-
-    for (int i = 0; i < num_neighbors; i++ ) { max_b2l = max_b2l > A.manager->B2L_rings[i][1] ? max_b2l : A.manager->B2L_rings[i][1]; }
-
-    IVector B2L_aggregates(max_b2l);
-    IVector indices(max_b2l);
-
-    for (int i = 0; i < num_neighbors; i++ )
-    {
-        int size = A.manager->B2L_rings[i][1];
-        amgx::thrust::fill(B2L_aggregates.begin(), B2L_aggregates.begin() + size, 0);
-        amgx::thrust::sequence(indices.begin(), indices.begin() + size);
-        //substitute coarse aggregate indices for fine boundary nodes
-        amgx::thrust::copy(amgx::thrust::make_permutation_iterator(this->m_aggregates.begin(), A.manager->B2L_maps[i].begin()),
-                     amgx::thrust::make_permutation_iterator(this->m_aggregates.begin(), A.manager->B2L_maps[i].begin() + size),
-                     B2L_aggregates.begin());
-        //find the unique ones
-        amgx::thrust::sort_by_key(B2L_aggregates.begin(), B2L_aggregates.begin() + size, indices.begin());
-        IndexType num_unique = amgx::thrust::unique_by_key(B2L_aggregates.begin(), B2L_aggregates.begin() + size, indices.begin()).first - B2L_aggregates.begin();
-        in_coarse_B2L_maps[i].resize(num_unique);
-        //sort it back so we have the original ordering
-        amgx::thrust::sort_by_key(indices.begin(), indices.begin() + num_unique, B2L_aggregates.begin());
-        amgx::thrust::copy(B2L_aggregates.begin(), B2L_aggregates.begin() + num_unique, in_coarse_B2L_maps[i].begin());
-    }
-
-    cudaCheckError();
-}
-
-
-__global__ void populate_coarse_boundary(INDEX_TYPE *flags, INDEX_TYPE *indices, INDEX_TYPE *maps, INDEX_TYPE *output, INDEX_TYPE  size)
-{
-    int idx = blockDim.x * blockIdx.x + threadIdx.x;
-
-    while (idx < size)
-    {
-        output[flags[maps[indices[idx]]]] = maps[indices[idx]];
-        idx += blockDim.x * gridDim.x;
-    }
-}
-
-__global__ void flag_coarse_boundary(INDEX_TYPE *flags, INDEX_TYPE *indices, INDEX_TYPE *maps, INDEX_TYPE  size)
-{
-    int idx = blockDim.x * blockIdx.x + threadIdx.x;
-
-    while (idx < size)
-    {
-        flags[maps[indices[idx]]] = 1;
-        idx += blockDim.x * gridDim.x;
-    }
-}
-
-__global__ void flag_halo_indices(INDEX_TYPE *flags, INDEX_TYPE *indices, INDEX_TYPE  offset, INDEX_TYPE  size)
-{
-    int idx = blockDim.x * blockIdx.x + threadIdx.x;
-
-    while (idx < size)
-    {
-        flags[indices[idx] - offset] = 1;
-        idx += blockDim.x * gridDim.x;
-    }
-}
-
-__global__ void apply_halo_aggregate_indices(INDEX_TYPE *flags, INDEX_TYPE *indices, INDEX_TYPE *output, INDEX_TYPE offset, INDEX_TYPE aggregates_offset, INDEX_TYPE  size)
-{
-    int idx = blockDim.x * blockIdx.x + threadIdx.x;
-
-    while (idx < size)
-    {
-        output[idx] = flags[indices[idx] - offset] + aggregates_offset;
-        idx += blockDim.x * gridDim.x;
-    }
-}
-
-// renumbering the aggregates/communicationg with neighbors
-template <class T_Config>
-void Aggregation_AMG_Level_Base<T_Config>::setNeighborAggregates()
-{
-    Matrix<TConfig> &A = this->getA();
-    Matrix<TConfig> &Ac = this->getNextLevel( MemorySpace( ) )->getA();
-    m_num_all_aggregates = m_num_aggregates;
-
-    /* WARNING: the matrix reordering always happens inside createRenumbering routine. There are three ways to get to this routine
-       1. matrix_upload_all -> uploadMatrix -> initializeUploadReorderAll -> reorder_matrix -> createRenumbering
-       2. read_system_distributed -> renumberMatrixOneRing -> reorder_matrix_owned -> createRenumbering
-       3. solver_setup -> ... -> AMG_Level::setup -> createCoarseMatrices -> setNeighborAggregates -> createRenumbering
-       If you are reading the renumbering from file you might need to add intercept code in if statement below,
-       otherwise this routine will exit before calling createRenumbering routine (in case of single or disjoint partitions).
-    */
-    if (this->getA().is_matrix_singleGPU()) { return; }
-
-    int num_neighbors = A.manager->neighbors.size();
-
-    //
-    // Step 0 - set up coarse matrix metadata
-    //
-    if (Ac.manager == NULL) { Ac.manager = new DistributedManager<T_Config>(); }
-
-    Ac.manager->resize(A.manager->neighbors.size(), 1);
-    Ac.manager->A = &Ac;
-    int f_size = A.get_num_rows();
-    Ac.manager->setComms(A.manager->getComms());
-    Ac.manager->set_global_id(A.manager->global_id());
-    Ac.manager->neighbors = A.manager->neighbors;
-    Ac.manager->set_base_index(A.manager->base_index());
-    Ac.manager->halo_ranges = A.manager->halo_ranges;
-    Ac.manager->set_index_range(A.manager->index_range());
-    //-------------------------------------- Section 1 - renumbering -----------------------------------------------------------
-    //
-    // Step 1 - calculate coarse level B2L maps - any aggregate that has a fine boundary node, becomes a coarse boundary node
-    //
-    m_num_all_aggregates = m_num_aggregates;
-    int vec_size = m_num_aggregates + 1; //A.manager->num_boundary_nodes()+1;
-    IVector B2L_aggregates(vec_size);
-
-    for (int i = 0; i < A.manager->neighbors.size(); i++)
-    {
-        amgx::thrust::fill(B2L_aggregates.begin(), B2L_aggregates.begin() + vec_size, 0);
-        int size = A.manager->B2L_rings[i][1];
-        int block_size = 128;
-        int grid_size = std::min( 4096, ( size + block_size - 1 ) / block_size);
-        flag_coarse_boundary <<< grid_size, block_size>>>(B2L_aggregates.raw(), A.manager->B2L_maps[i].raw(), this->m_aggregates.raw(), size);
-        amgx::thrust::exclusive_scan(B2L_aggregates.begin(), B2L_aggregates.begin() + vec_size, B2L_aggregates.begin());
-        (Ac.manager->B2L_maps)[i].resize(B2L_aggregates[vec_size - 1]);
-        populate_coarse_boundary <<< grid_size, block_size>>>(B2L_aggregates.raw(), A.manager->B2L_maps[i].raw(), this->m_aggregates.raw(), Ac.manager->B2L_maps[i].raw(), size);
-    }
-
-    cudaCheckError();
-
-    for (int i = 0; i < num_neighbors; i++)
-    {
-        Ac.manager->B2L_rings[i].resize(2);
-        Ac.manager->B2L_rings[i][0] = 0;
-        Ac.manager->B2L_rings[i][1] = Ac.manager->B2L_maps[i].size();
-    }
-
-    DistributedArranger<T_Config> *prep = new DistributedArranger<T_Config>;
-    prep->initialize_B2L_maps_offsets(Ac, 1);
-    delete prep;
-    Ac.set_num_rows(m_num_aggregates);
-    IVector renumbering(m_num_aggregates + 1); /* +1 is actually not needed, it will be resized in createRenumbering */
-    Ac.manager->createRenumbering(renumbering);
-    //
-    // Step 2 - renumber aggregates, so boundary nodes will have higher index than interior ones (based on the renumberiong we have been calculating)
-    //
-    /* WARNING: 1. Thrust scatter and gather routines seem more appropriate here, but they implicitly assume that the input
-                and output have certain size correlation, which is not matched by vectors in our case. The only remaining option
-                is to use make_permutation as is done below. Example of Thrust scatter and gather calls
-                IVector ttt(f_size,-1);
-                amgx::thrust::scatter(this->m_aggregates.begin(), this->m_aggregates.begin()+f_size, renumbering.begin(), ttt.begin());
-                amgx::thrust::gather(renumbering.begin(), renumbering.end(), this->m_aggregates.begin(), ttt.begin());
-                amgx::thrust::copy(ttt.begin(), ttt.end(), this->m_aggregates.begin());
-
-                2. The original thrust composite call is illegal because it uses the same array (m_aggregates) for input and output.
-                amgx::thrust::copy(amgx::thrust::make_permutation_iterator(renumbering.begin(), this->m_aggregates.begin()),
-                amgx::thrust::make_permutation_iterator(renumbering.begin(), this->m_aggregates.begin()+f_size),
-                             this->m_aggregates.begin());
-                Although it somehow still works, it is much safer to use explicit temporary storage for the intermediate result.
-    */
-    /* WARNING: must save unreordered aggregates for later use before reordering them. */
-    IVector unreordered_aggregates(this->m_aggregates);
-    /* WARNING: change Thrust call to explicitly use temporary storage for the intermediate result. The earlier version is illegal, but somehow still works. */
-    IVector ttt(f_size, -1);
-    amgx::thrust::copy(amgx::thrust::make_permutation_iterator(renumbering.begin(), this->m_aggregates.begin()),
-                 amgx::thrust::make_permutation_iterator(renumbering.begin(), this->m_aggregates.begin() + f_size),
-                 ttt.begin());
-    amgx::thrust::copy(ttt.begin(), ttt.end(), this->m_aggregates.begin());
-    cudaCheckError();
-
-    //we don't need renumbering anymore, it will be identity on the coarse level
-
-    //-------------------------------------- Section 2 - communication -----------------------------------------------------------
-
-    //
-    // Step 3 - populate aggregates_fine_idx, which stores for every fine node the original global index of the aggregate (which is lowest global index of nodes aggregated together)
-    //
-
-    //
-    // These are different when we do /don't do matrix halo exchanges - when we do we need global indices to match nodes,
-    // and in this case Ac after computeA will not have the same ordering of halo nodes as after prepareNextLevel_full.
-    // However when we do not do matrix halo exchange we are only interested in the ordering of halo nodes on the coarse level,
-    // and we can get that by exchanging the (already renumbered) aggregates vector.
-    //
-    if (m_matrix_halo_exchange == 2)
-    {
-        //Find original global indices of nodes that have the minimum id in the aggregates.
-        amgx::thrust::copy(amgx::thrust::make_permutation_iterator(A.manager->inverse_renumbering.begin(), this->m_aggregates_fine_idx.begin()),
-                     amgx::thrust::make_permutation_iterator(A.manager->inverse_renumbering.begin(), this->m_aggregates_fine_idx.begin() + f_size),
-                     this->m_aggregates_fine_idx.begin());
-        amgx::thrust::transform(this->m_aggregates_fine_idx.begin(),
-                          this->m_aggregates_fine_idx.begin() + f_size,
-                          amgx::thrust::constant_iterator<IndexType>(A.manager->base_index()),
-                          this->m_aggregates_fine_idx.begin(),
-                          amgx::thrust::plus<IndexType>());
-        //communicate
-        this->m_aggregates_fine_idx.set_block_dimx(1);
-        this->m_aggregates_fine_idx.set_block_dimy(1);
-        m_aggregates_fine_idx.dirtybit = 1;
-        A.manager->exchange_halo(m_aggregates_fine_idx, this->tag * 100 + 1 * 10 + 0);
-    }
-    else
-    {
-        //communicate
-        this->m_aggregates.set_block_dimx(1);
-        this->m_aggregates.set_block_dimy(1);
-        m_aggregates.dirtybit = 1;
-        /* WARNING: you should exchange unreordered aggregates, and append them to your own reordered aggregates, to conform to asusmptions done by distributed_mamanger. */
-        //A.manager->exchange_halo(m_aggregates, this->tag*100+1*10+0); //wrong
-        A.manager->exchange_halo(unreordered_aggregates, this->tag * 100 + 1 * 10 + 0);
-        amgx::thrust::copy(unreordered_aggregates.begin() + f_size, unreordered_aggregates.end(), this->m_aggregates.begin() + f_size);
-    }
-
-    cudaCheckError();
-    //
-    // Step 4 - consolidate neighbors' aggregates into own list to be able to perform Galerkin product with the n-ring halo
-    //
-    IVector &exchanged_aggregates = m_matrix_halo_exchange == 2 ? this->m_aggregates_fine_idx : this->m_aggregates;
-    int min_index = amgx::thrust::reduce(exchanged_aggregates.begin() + A.manager->halo_offsets[0], exchanged_aggregates.begin() + A.manager->halo_offsets[num_neighbors], (int)0xFFFFFFF, amgx::thrust::minimum<int>());
-    int max_index = amgx::thrust::reduce(exchanged_aggregates.begin() + A.manager->halo_offsets[0], exchanged_aggregates.begin() + A.manager->halo_offsets[num_neighbors], (int)0, amgx::thrust::maximum<int>());
-    cudaCheckError();
-    int s_size = max_index - min_index + 2;
-    IVector scratch(s_size);
-
-    for (int i = 0; i < num_neighbors; i++)
-    {
-        int size = A.manager->halo_offsets[i + 1] - A.manager->halo_offsets[i];
-        //Could also use local minimums to perform the same operation. The results are the same.
-        //int min_local = amgx::thrust::reduce(exchanged_aggregates.begin()+A.manager->halo_offsets[i], exchanged_aggregates.begin()+A.manager->halo_offsets[i+1], (int)0xFFFFFFF, amgx::thrust::minimum<int>());
-        amgx::thrust::fill(scratch.begin(), scratch.begin() + s_size, 0);
-        int block_size = 128;
-        int grid_size = std::min( 4096, ( size + block_size - 1 ) / block_size);
-        flag_halo_indices <<< grid_size, block_size>>>(scratch.raw(), exchanged_aggregates.raw() + A.manager->halo_offsets[i], min_index /*min_local*/, size);
-        amgx::thrust::exclusive_scan(scratch.begin(), scratch.begin() + s_size, scratch.begin());
-        apply_halo_aggregate_indices <<< grid_size, block_size>>>(scratch.raw(), exchanged_aggregates.raw() + A.manager->halo_offsets[i], this->m_aggregates.raw() + A.manager->halo_offsets[i], min_index /*min_local*/, m_num_all_aggregates, size);
-        Ac.manager->halo_offsets[i] = m_num_all_aggregates;
-        m_num_all_aggregates += scratch[s_size - 1];
-    }
-
-    cudaCheckError();
-    Ac.manager->halo_offsets[num_neighbors] = m_num_all_aggregates;
-}
-
-//TODO: The consolidate and unconsolidate parts could be made more efficient by only sending the
-//      nonzero values
-template <class T_Config>
-void Aggregation_AMG_Level_Base<T_Config>::consolidateVector(VVector &x)
-{
-    int my_id = this->getA().manager->global_id();
-
-    if (this->getA().manager->isRootPartition())
-    {
-        // Here all partitions being consolidated should have same vector size, see TODO above
-        INDEX_TYPE num_parts = this->getA().manager->getNumPartsToConsolidate();
-
-        for (int i = 0; i < num_parts; i++)
-        {
-            int current_part = this->getA().manager->getPartsToConsolidate()[i];
-
-            // Vector has been set to correct size
-            if (current_part != my_id)
-            {
-                //printf("Root partition %d receiving %d -> %d and %d -> %d (total %d)\n", this->getA().manager->global_id(), this->getA().manager->getConsolidationArrayOffsets()[i], this->getA().manager->getConsolidationArrayOffsets()[i+1], this->getA().manager->getConsolidationArrayOffsets()[num_parts+i], this->getA().manager->getConsolidationArrayOffsets()[num_parts+i+1], (int)x.size()/x.get_block_size());
-                this->getA().manager->getComms()->recv_vector(x, current_part, 10000 + current_part, x.get_block_size()*this->getA().manager->getConsolidationArrayOffsets()[i], x.get_block_size() * (this->getA().manager->getConsolidationArrayOffsets()[i + 1] - this->getA().manager->getConsolidationArrayOffsets()[i]));
-                this->getA().manager->getComms()->recv_vector(x, current_part, 20000 + current_part, x.get_block_size()*this->getA().manager->getConsolidationArrayOffsets()[num_parts + i], x.get_block_size() * (this->getA().manager->getConsolidationArrayOffsets()[num_parts + i + 1] - this->getA().manager->getConsolidationArrayOffsets()[num_parts + i]));
-            }
-        }
-    }
-    else
-    {
-        int my_destination_part = this->getA().manager->getMyDestinationPartition();
-        int i_off, i_size, b_off, b_size;
-        this->getA().manager->getConsolidationOffsets(&i_off, &i_size, &b_off, &b_size);
-        // Here all partitions being consolidated should have same vector size, see TODO above
-        this->getA().manager->getComms()->send_vector_async(x, my_destination_part, 10000 + my_id, i_off * x.get_block_size(), i_size * x.get_block_size());
-        this->getA().manager->getComms()->send_vector_async(x, my_destination_part, 20000 + my_id, b_off * x.get_block_size(), b_size * x.get_block_size());
-    }
-}
-
-//TODO: The consolidate and unconsolidate parts could be made more efficient by only sending the
-//      nonzero values
-template <class T_Config>
-void Aggregation_AMG_Level_Base<T_Config>::unconsolidateVector(VVector &x)
-{
-    if (this->getA().manager->isRootPartition())
-    {
-        INDEX_TYPE num_parts = this->getA().manager->getNumPartsToConsolidate();
-
-        for (int i = 0; i < num_parts; i++)
-        {
-            int current_part = this->getA().manager->getPartsToConsolidate()[i];
-
-            // Vector has been set to correct size
-            if (current_part != this->getA().manager->global_id())
-            {
-                this->getA().manager->getComms()->send_vector_async(x, current_part, 30000 + current_part, x.get_block_size()*this->getA().manager->getConsolidationArrayOffsets()[i], x.get_block_size() * (this->getA().manager->getConsolidationArrayOffsets()[i + 1] - this->getA().manager->getConsolidationArrayOffsets()[i]));
-                this->getA().manager->getComms()->send_vector_async(x, current_part, 40000 + current_part, x.get_block_size()*this->getA().manager->getConsolidationArrayOffsets()[num_parts + i], x.get_block_size() * (this->getA().manager->getConsolidationArrayOffsets()[num_parts + i + 1] - this->getA().manager->getConsolidationArrayOffsets()[num_parts + i]));
-            }
-        }
-    }
-    else
-    {
-        int my_destination_part = this->getA().manager->getMyDestinationPartition();
-        // Vector x is of unknown size
-        int i_off, i_size, b_off, b_size;
-        this->getA().manager->getConsolidationOffsets(&i_off, &i_size, &b_off, &b_size);
-        this->getA().manager->getComms()->recv_vector(x, my_destination_part, 30000 + this->getA().manager->global_id(), i_off * x.get_block_size(), i_size * x.get_block_size());
-        this->getA().manager->getComms()->recv_vector(x, my_destination_part, 40000 + this->getA().manager->global_id(), b_off * x.get_block_size(), b_size * x.get_block_size());
-    }
-}
-
-
-template <class T_Config>
-void Aggregation_AMG_Level_Base<T_Config>::createCoarseVertices()
-{
-    profileSubphaseFindAggregates();
-    //Set the aggregates
-    this->Profile.tic("setAggregates");
-    this->m_selector->setAggregates(this->getA(), this->m_aggregates, this->m_aggregates_fine_idx, this->m_num_aggregates);
-    this->Profile.toc("setAggregates");
-
-    if ( this->m_print_aggregation_info )
-    {
-        this->m_selector->printAggregationInfo( this->m_aggregates, this->m_aggregates_fine_idx, this->m_num_aggregates );
-    }
-
-    this->getA().template setParameter< int > ("aggregates_num", this->m_num_aggregates); // ptr to aaggregates
-}
-
-//  Creating the next level
-template <class T_Config>
-void Aggregation_AMG_Level_Base<T_Config>::createCoarseMatrices()
-{
-    Matrix<TConfig> &A = this->getA();
-    Matrix<TConfig> &Ac = this->getNextLevel( MemorySpace( ) )->getA();
-    profileSubphaseFindAggregates();
-    int num_parts, num_fine_neighbors, my_id;
-
-    if (!A.is_matrix_singleGPU())
-    {
-        num_parts = A.manager->getComms()->get_num_partitions();
-        num_fine_neighbors = A.manager->neighbors.size();
-        my_id = A.manager->global_id();
-    }
-    else
-    {
-        num_parts = 1;
-        num_fine_neighbors = 0;
-        my_id = 0;
-    }
-
-    if (!A.is_matrix_singleGPU() && this->isConsolidationLevel())
-    {
-        // ----------------------------------------------------
-        // Consolidate multiple fine matrices into one coarse matrix
-        // ----------------------------------------------------
-        // ----------------
-        // Step 1
-        // Decide which partitions should be merged together, store in destination_partitions vector
-        // ---------------
-        IVector_h &destination_part = A.manager->getDestinationPartitions();
-        int my_destination_part = A.manager->getMyDestinationPartition();
-
-        if (my_destination_part >= num_parts)
-        {
-            FatalError("During consolidation, sending data to partition that doesn't exist", AMGX_ERR_NOT_IMPLEMENTED);
-        }
-
-        // Create mapping from coarse partition indices (ranks on the coarse consolidated level) to partition indices on the fine level (ranks on the fine level)
-        IVector_h coarse_part_to_fine_part = destination_part;
-        amgx::thrust::sort(coarse_part_to_fine_part.begin(), coarse_part_to_fine_part.end());
-        cudaCheckError();
-        coarse_part_to_fine_part.erase(amgx::thrust::unique(coarse_part_to_fine_part.begin(), coarse_part_to_fine_part.end()), coarse_part_to_fine_part.end());
-        cudaCheckError();
-        //Then, the number of coarse partitions is simply the size of this vector
-        int num_coarse_partitions = coarse_part_to_fine_part.size();
-        // Create mapping from fine partition indices to coarse partition indices, with fine partitions that are merging together having the same coarse indices
-        IVector_h fine_part_to_coarse_part(num_parts);
-        amgx::thrust::lower_bound(coarse_part_to_fine_part.begin(), coarse_part_to_fine_part.end(), destination_part.begin(), destination_part.end(), fine_part_to_coarse_part.begin());
-        cudaCheckError();
-        // Create mapping from this specific partition's neighbors to consolidated coarse neighbors, but using their fine index (aka. destination partition indices for my neighbors)
-        IVector_h fine_neigh_to_fine_part;
-        A.manager->createNeighToDestPartMap(fine_neigh_to_fine_part, A.manager->neighbors, destination_part, num_fine_neighbors);
-        // Create mapping from consolidated coarse neighbors to fine partition indices (even if the current partition is not going to be a root)
-        IVector_h coarse_neigh_to_fine_part;
-        int num_coarse_neighbors;
-        A.manager->createConsolidatedNeighToPartMap(coarse_neigh_to_fine_part, fine_neigh_to_fine_part, my_destination_part, destination_part, num_coarse_neighbors);
-        // Create mapping from fine neighbors to coarse neighbors, with fine neighbors this partition is merging with labeled with -1
-        IVector_h fine_neigh_to_coarse_neigh;
-        A.manager->createNeighToConsNeigh(fine_neigh_to_coarse_neigh, coarse_neigh_to_fine_part, fine_neigh_to_fine_part, my_destination_part, num_fine_neighbors);
-        /*
-         EXAMPLE
-          Take the following partition graph (that describes connections between partitions, vertices are the partitions themselves), this is the same graph that is used in the setup example
-          number of partitions num_parts=12
-          CSR row_offsets [0 4 8 13 21 25 32 36 41 46 50 57 61]
-          CSR col_indices [0 1 3 8
-                       0 1 2 3
-                       1 2 3 4 5
-                       0 1 2 3 4 5 8 10
-                       2 4 5 6
-                       2 3 4 5 6 7 10
-                       4 5 6 7
-                       5 6 7 9 10
-                       0 3 8 10 11
-                       7 9 10 11
-                       3 5 7 8 9 10 11
-                       8 9 10 11]
-          destination_part = [0 0 0 0 4 4 4 4 8 8 8 8]
-          coarse_part_to_fine_part = [0 4 8] num_coarse_partitions = 3
-          fine_part_to_coarse_part = [0 0 0 0 1 1 1 1 2 2 2 2]
-          original neighbor lists correspond to the rows of the matrix, minus the diagonal elements: (part 0)[1 3 8] (part 3)[0 1 2 4 5 8 10] (part 10)[3 5 7 8 9 11]
-          fine_neigh_to_fine_part (part 0)[0 0 2] (part 3)[0 0 0 0 1 2 2] (part 10)[0 1 1 2 2 2]
-          coarse_neigh_to_fine_part (part 0)[8] (part 3)[4 8] (part 10)[0 4]
-          fine_neigh_to_coarse_neigh (part 0)[-1 -1 0] (part 3)[-1 -1 -1 0 0 1 1] (part 10)[0 1 1 -1 -1 -1]
-         */
-        // --------------------------
-        // Step 2
-        // Create coarse B2L_maps, by mapping fine B2L maps to coarse indices using this->m_aggregates and eliminating duplicates
-        // --------------------------
-        std::vector<IVector> coarse_B2L_maps(num_fine_neighbors);
-        m_num_all_aggregates = m_num_aggregates;
-        int num_neighbors_temp = A.manager->neighbors.size();
-        int num_rings = A.manager->B2L_rings[0].size() - 1;
-
-        if (num_rings != 1)
-        {
-            FatalError("num_rings > 1 not supported in consolidation\n", AMGX_ERR_NOT_IMPLEMENTED);
-        }
-
-        IndexType max_b2l = 0;
-
-        for (int i = 0; i < num_neighbors_temp; i++ ) { max_b2l = max_b2l > A.manager->B2L_rings[i][1] ? max_b2l : A.manager->B2L_rings[i][1]; }
-
-        IVector B2L_aggregates(max_b2l);
-        IVector indices(max_b2l);
-
-        //TODO: use the algorithm from setNeighborAggregates()
-        for (int i = 0; i < num_neighbors_temp; i++ )
-        {
-            int size = A.manager->B2L_rings[i][1];
-            amgx::thrust::fill(B2L_aggregates.begin(), B2L_aggregates.begin() + size, 0);
-            amgx::thrust::sequence(indices.begin(), indices.begin() + size);
-            //substitute coarse aggregate indices for fine boundary nodes
-            amgx::thrust::copy(amgx::thrust::make_permutation_iterator(this->m_aggregates.begin(), A.manager->B2L_maps[i].begin()),
-                         amgx::thrust::make_permutation_iterator(this->m_aggregates.begin(), A.manager->B2L_maps[i].begin() + size),
-                         B2L_aggregates.begin());
-            //find the unique ones
-            amgx::thrust::sort_by_key(B2L_aggregates.begin(), B2L_aggregates.begin() + size, indices.begin());
-            IndexType num_unique = amgx::thrust::unique_by_key(B2L_aggregates.begin(), B2L_aggregates.begin() + size, indices.begin()).first - B2L_aggregates.begin();
-            coarse_B2L_maps[i].resize(num_unique);
-            //sort it back so we have the original ordering
-            amgx::thrust::sort_by_key(indices.begin(), indices.begin() + num_unique, B2L_aggregates.begin());
-            amgx::thrust::copy(B2L_aggregates.begin(), B2L_aggregates.begin() + num_unique, coarse_B2L_maps[i].begin());
-        }
-
-        cudaCheckError();
-        /*
-         * EXAMPLE
-         say, partition 3 has the following coarse B2L_maps:
-         neighbors [0 1 2 4 5 8 10]
-         B2L_maps[0(=0)] = [6 7 8]
-         B2L_maps[1(=1)] = [8 9 10]
-         B2L_maps[2(=2)] = [10 11 12 13]
-         B2L_maps[3(=4)] = [13 14 15]
-         B2L_maps[4(=5)] = [15 16 17]
-         B2L_maps[5(=8)] = [6 18 19]
-         B2L_maps[6(=10)] = [17 20 19]
-         */
-        // ---------------------------------------------------
-        // Step 3
-        // create new B2L maps for each merged destination neighbor and drop B2L maps to neighbors we are merging with
-        // ---------------------------------------------------
-        std::vector<IVector> dest_coarse_B2L_maps;
-        A.manager->consolidateB2Lmaps(dest_coarse_B2L_maps, coarse_B2L_maps, fine_neigh_to_coarse_neigh, num_coarse_neighbors, num_fine_neighbors);
-        /*
-         * EXAMPLE
-         Then, merging the coarse B2L maps on partition 3, we get:
-         coarse_neigh_to_fine_part [4 8]
-         dest_coarse_B2L_maps[0(=4)] = [13 14 15 16 17]
-         dest_coarse_B2L_maps[1(=8)] = [6 17 18 19 20]
-         */
-        // -----------------------
-        // Step 4
-        // Create interior-boundary renumbering of aggregates according to dest_coarse_B2L_maps
-        // -----------------------
-        // Now renumber the aggregates with all interior aggregates first, boundary aggregates second
-        int num_interior_aggregates; //returned by createAggregatesRenumbering
-        int num_boundary_aggregates; //returned by createAggregatesRenumbering
-        IVector renumbering; //returned by createAggregatesRenumbering
-        // Following calls create renumbering array and modifies B2L_maps
-        A.manager->createAggregatesRenumbering(renumbering, dest_coarse_B2L_maps, this->m_num_aggregates, num_coarse_neighbors, num_interior_aggregates, num_boundary_aggregates, num_rings);
-        /*
-         * EXAMPLE
-         Partition 3 will get a renumbering vector of size 21, for the 21 owned agggregates:
-         [0 1 2 3 4 5 17 6 7 8 9 10 11 12 13 14 15 16 18 19 20]
-         num_interior_aggregates = 12
-         num_boundary_aggregates = 9
-         */
-        // -------------------------------------------------
-        // Step 5
-        // Determine whether root partition, make list of partitions merged into one
-        // ------------------------------------------------
-        // Check if I'm root partition and how fine partitions (including myself) are merging into me
-        bool is_root_partition = false;
-        int num_fine_parts_to_consolidate = 0;
-        IVector_h fine_parts_to_consolidate;
-
-        for (int i = 0; i < num_parts; i++)
-        {
-            if (destination_part[i] == my_id)
-            {
-                is_root_partition = true;
-                num_fine_parts_to_consolidate++;
-            }
-        }
-
-        fine_parts_to_consolidate.resize(num_fine_parts_to_consolidate);
-        int count = 0;
-
-        for (int i = 0; i < num_parts; i++)
-        {
-            if (destination_part[i] == my_id)
-            {
-                fine_parts_to_consolidate[count] = i;
-                count++;
-            }
-        }
-
-        //save this information as state, as this will also be required during solve for restriction/prolongation
-        A.manager->setIsRootPartition(is_root_partition);
-        A.manager->setNumPartsToConsolidate(num_fine_parts_to_consolidate);
-        A.manager->setPartsToConsolidate(fine_parts_to_consolidate);
-        /*
-         * EXAMPLE
-         isRootPartition is true for partitions 0,4,8 false for others
-         num_fine_parts_to_consolidate = 4 for partitions 0,4,8
-         fine_parts_to_consolidate (part 0)[0 1 2 3] (part 4)[4 5 6 7] (part 8)[8 9 10 11]
-         */
-        // ----------------------
-        // Step 6
-        // Compute number of interior, boundary and total nodes in the consolidated coarse matrix. Create offsets so that partitions being merged together will have their aggregate indices ordered like this:
-        // [num_interior(fine_parts_to_consolidate[0]] num_interior(fine_parts_to_consolidate[1]] ... num_interior(fine_parts_to_consolidate[num_fine_parts_to_consolidate]
-        //        num_boundary(fine_parts_to_consolidate[0]] num_boundary(fine_parts_to_consolidate[1]] ... num_boundary(fine_parts_to_consolidate[num_fine_parts_to_consolidate] ]
-        // ----------------------
-        // Gather to get number of interior/boundary aggregates of neighbors I will merge with
-        std::vector<IVector_h> vertex_counts;
-        int interior_offset, boundary_offset, total_interior_rows_in_merged, total_boundary_rows_in_merged;
-        int total_rows_in_merged;
-        //Computes these offsets on the root, sends them back
-        A.manager->computeConsolidatedOffsets(my_id, my_destination_part, is_root_partition, num_interior_aggregates, num_boundary_aggregates, vertex_counts, fine_parts_to_consolidate, num_fine_parts_to_consolidate, interior_offset, boundary_offset, total_interior_rows_in_merged, total_boundary_rows_in_merged, total_rows_in_merged, A.manager->getComms());
-        //Partitions save these offsets, as it will be required during solve restriction/prolongation
-        A.manager->setConsolidationOffsets(interior_offset, num_interior_aggregates, boundary_offset + num_interior_aggregates, num_boundary_aggregates);
-        /*
-         * EXAMPLE
-         For root partition 0, say we have the following interior/boundary counts (note that partition 1 has 0 boundary, as it is only connected to partitions it is merging with)
-         part 0 - interior: 10 boundary 3
-         part 1 - interior: 18
-         part 2 - interior: 10 boundary 16
-         part 3 - interior: 12 boundary 9
-         interior_offset for partitions 0,1,2,3: 0 10 28 38 (total_interior_rows_in_merged 50)
-         boundary_offset for partitions 0,1,2,3: 0 3 3 19 (total_boundary_rows_in_merged 28)
-         */
-        // ----------------------
-        // Step 7
-        // Each partition renumbers its aggregates and dest_coarse_B2L_maps using offsets computed in Step 6 and permutation in Step 4
-        // ----------------------
-        // Kernel to renumber the aggregates
-        int block_size = 128;
-        int grid_size = std::min( 4096, ( A.manager->halo_offsets[0] + block_size - 1 ) / block_size);
-        renumberAggregatesKernel <<< grid_size, block_size >>>(renumbering.raw(), interior_offset, boundary_offset, this->m_aggregates.raw(), A.manager->halo_offsets[0], num_interior_aggregates, renumbering.size());
-        cudaCheckError();
-
-        for (int i = 0; i < num_coarse_neighbors; i++)
-        {
-            amgx::thrust::transform(dest_coarse_B2L_maps[i].begin(),
-                              dest_coarse_B2L_maps[i].end(),
-                              amgx::thrust::constant_iterator<IndexType>(boundary_offset),
-                              dest_coarse_B2L_maps[i].begin(),
-                              amgx::thrust::plus<IndexType>());
-        }
-
-        cudaCheckError();
-        /*
-         * EXAMPLE
-         Partition 3 had a renumbering vector:
-         [0 1 2 3 4 5 17 6 7 8 9 10 11 12 13 14 15 16 18 19 20]
-         which is now adjusted to account for the consolidated coarse matrices' indices:
-         [38 39 40 41 42 43 74 44 45 46 47 48 49 69 70 71 72 73 75 76 77]
-         And the dest_coarse_B2L_maps, which looked like:
-         dest_coarse_B2L_maps[0(=4)] = [13 14 15 16 17]
-         dest_coarse_B2L_maps[1(=8)] = [6 17 18 19 20]
-         is now:
-         dest_coarse_B2L_maps[0(=4)] = [69 70 71 72 73]
-         dest_coarse_B2L_maps[1(=8)] = [74 73 75 76 77]
-         */
-        // -------------------------------------------------
-        // Step 8
-        // Send dest_coarse_B2L_maps to root partitions
-        // ------------------------------------------------
-        // Each fine partition sends to its root the number of coarse neighbors it has, their ids, and the number of boundary nodes for each coarse neighbor
-        IVector_h num_bdy_per_coarse_neigh(num_coarse_neighbors);
-
-        for (int i = 0; i < num_coarse_neighbors; i++)
-        {
-            num_bdy_per_coarse_neigh[i] = dest_coarse_B2L_maps[i].size();
-        }
-
-        IVector_h consolidated_coarse_neigh_to_fine_part; //consolidated list of coarse neighbors for the root partition, using fine partition indices
-        int num_consolidated_neighbors = 0;
-        std::vector<IVector> consolidated_B2L_maps; //concatenates dest_coarse_B2L_maps received from partitions that are merging into the same root and pointing to the same destination coarse neighbor
-        A.manager->consolidateB2LmapsOnRoot(num_consolidated_neighbors, consolidated_B2L_maps, consolidated_coarse_neigh_to_fine_part, dest_coarse_B2L_maps, coarse_neigh_to_fine_part, num_bdy_per_coarse_neigh, fine_parts_to_consolidate, num_fine_parts_to_consolidate, my_id, my_destination_part, is_root_partition, num_coarse_neighbors, A.manager->getComms());
-        //
-        // Step 9 - figuring out halo aggregate IDs
-        //
-        //Now we need to update halo aggregate IDs - this is just a halo exchange on this->m_aggregates between partitions
-        //that are being merged together, but we need to send other halos to the root to come up with the halo renumbering
-        //TODO: separate transactions, send "real halo" to the root nodes (coarse neighbors) immediately
-        //Step 9.1: takes care of synchronizing the aggregate IDs between partitions we are merging together and got consistent halo aggregate IDs for neighbor we are not merging with (which are going to be sent to the root in 9.2)
-        A.manager->exchange_halo(this->m_aggregates, 6666);
-        /*
-         * EXAMPLE 2
-         This example is independent from the previous ones.
-         Say partition 0 and 1 are merging (into 0) partition 0 is neighbors with 1,2,3 and partition 1 is neighbors with 0,3,4
-         Partitions 3 and 4 are merging (into partition 3) and partition 2 is not merging with anyone.
-         This example details the renumbering of halo indices on partition 0 and partition 1.
-         After the exchange halo, we have:
-         this->m_aggregates on partition 0:
-         [(fine interior nodes) (fine boundary nodes) (fine halo from part 1) (fine halo from part 2) (fine halo from part 3)]
-         [(fine interior nodes) (fine boundary nodes) (13 13 15) (12 15 17) (14 16 18)]
-         aggregates on partition 1:
-         [(fine interior nodes) (fine boundary nodes) (fine halo from part 0) (fine halo from part 3) (fine halo from part 4)]
-         [(fine interior nodes) (fine boundary nodes) (14 16 17) (18 19 19) (15 15 17)]
-         indices in  (fine halo from part 0) and (fine halo from part 1) actually contain interior aggregate indices (if they are not connected to partitions 2,3 or 4), because the boundary is disappearing there.
-         Indices in halo regions contain remote-local indices.
-
-         This example is used throughout consolidateAndRenumberHalos
-         */
-        //Step 9.2 - 9.5
-        IVector_h halo_offsets(num_consolidated_neighbors + 1, 0);
-        A.manager->consolidateAndRenumberHalos(this->m_aggregates, A.manager->halo_offsets, halo_offsets, A.manager->neighbors, num_fine_neighbors, consolidated_coarse_neigh_to_fine_part, num_consolidated_neighbors, destination_part, my_destination_part, is_root_partition, fine_parts_to_consolidate, num_fine_parts_to_consolidate, num_parts, my_id, total_rows_in_merged, this->m_num_all_aggregates, A.manager->getComms());
-
-        if (is_root_partition)
-        {
-            for (int i = 0; i < consolidated_B2L_maps.size(); i++)
-            {
-                amgx::thrust::sort(consolidated_B2L_maps[i].begin(), consolidated_B2L_maps[i].end());
-            }
-
-            cudaCheckError();
-        }
-
-        // Step 10 do the Galerkin product
-        //
-        ViewType oldView = this->getA().currentView();
-        this->getA().setView(ALL);
-        // If we reuse the level we keep the previous restriction operator
-        this->Profile.tic("computeR");
-        computeRestrictionOperator();
-        this->Profile.toc("computeR");
-        profileSubphaseComputeCoarseA();
-        this->Profile.tic("computeA");
-        Ac.copyAuxData(&A);
-
-        if (Ac.manager == NULL)
-        {
-            Ac.manager = new DistributedManager<TConfig>();
-        }
-
-        this->m_coarseAGenerator->computeAOperator(A, Ac, this->m_aggregates, this->m_R_row_offsets, this->m_R_column_indices, this->m_num_all_aggregates);
-        Ac.setColsReorderedByColor(false);
-        ViewType oldViewC = Ac.currentView();
-        Ac.setView(FULL);
-        this->Profile.toc("computeA");
-
-        //
-        // Step 11, send matrices to root, consolidate
-        //
-
-        if (!is_root_partition)
-        {
-            A.manager->getComms()->send_vector_async(Ac.row_offsets, my_destination_part, 1111);
-            A.manager->getComms()->send_vector_async(Ac.col_indices, my_destination_part, 1112);
-            A.manager->getComms()->send_vector_async(Ac.values, my_destination_part, 1113);
-        }
-        else
-        {
-            int total_num_rows = this->m_num_all_aggregates;
-            IVector new_row_offsets(total_num_rows + 1, 0);
-
-            //if diags are inside then we won't be counting those twice when computing halo row length
-            if (!Ac.hasProps(DIAG))
-            {
-                amgx::thrust::fill(new_row_offsets.begin() + halo_offsets[0], new_row_offsets.begin() + halo_offsets[num_consolidated_neighbors], 1);
-                cudaCheckError();
-            }
-
-            std::vector<IVector> recv_row_offsets(num_fine_parts_to_consolidate);
-            std::vector<VecInt_t> num_nz(num_fine_parts_to_consolidate);
-            IVector *work_row_offsets;
-            std::vector<VecInt_t> index_offset_array(2 * num_fine_parts_to_consolidate + 1);
-            int interior_offset = 0;
-            int boundary_offset = 0;
-
-            for (int i = 0; i < num_fine_parts_to_consolidate; i++)
-            {
-                boundary_offset += vertex_counts[i][0];
-            }
-
-            int max_num_nz = 0;
-
-            for (int i = 0; i < num_fine_parts_to_consolidate; i++)
-            {
-                int current_part = fine_parts_to_consolidate[i];
-
-                //receive row offsets
-                if (current_part != my_id)
-                {
-                    recv_row_offsets[i].resize(total_num_rows + 1);
-                    A.manager->getComms()->recv_vector(recv_row_offsets[i], current_part, 1111);
-                    work_row_offsets = &(recv_row_offsets[i]);
-                    num_nz[i] = (*work_row_offsets)[work_row_offsets->size() - 1];
-                    max_num_nz = max_num_nz > num_nz[i] ? max_num_nz : num_nz[i];
-                }
-                else
-                {
-                    work_row_offsets = &(Ac.row_offsets);
-                    num_nz[i] = Ac.get_num_nz();
-                }
-
-                //Get interior row length
-                amgx::thrust::transform(work_row_offsets->begin() + interior_offset + 1,
-                                  work_row_offsets->begin() + interior_offset + vertex_counts[i][0] + 1,
-                                  work_row_offsets->begin() + interior_offset,
-                                  new_row_offsets.begin() + interior_offset,
-                                  amgx::thrust::minus<IndexType>());
-                cudaCheckError();
-                //Get boundary row length
-                amgx::thrust::transform(work_row_offsets->begin() + boundary_offset + 1,
-                                  work_row_offsets->begin() + boundary_offset + vertex_counts[i][1] + 1,
-                                  work_row_offsets->begin() + boundary_offset,
-                                  new_row_offsets.begin() + boundary_offset,
-                                  amgx::thrust::minus<IndexType>());
-                cudaCheckError();
-                //Increment halo row length by one for every nonzero that is an edge from the halo into this partition
-                int size = halo_offsets[num_consolidated_neighbors] - halo_offsets[0];
-                const int block_size = 128;
-                const int num_blocks = min( AMGX_GRID_MAX_SIZE, (size - 1) / block_size + 1);
-                set_halo_rowlen <<< num_blocks, block_size>>>(work_row_offsets->raw() + halo_offsets[0], new_row_offsets.raw() + halo_offsets[0], size, Ac.hasProps(DIAG));
-                cudaCheckError();
-                index_offset_array[i] = interior_offset;
-                index_offset_array[num_fine_parts_to_consolidate + i] = boundary_offset;
-                interior_offset += vertex_counts[i][0];
-                boundary_offset += vertex_counts[i][1];
-                index_offset_array[i + 1] = interior_offset;
-                index_offset_array[num_fine_parts_to_consolidate + i + 1] = boundary_offset;
-            }
-
-            A.manager->setConsolidationArrayOffsets(index_offset_array);
-            //Exclusive scan row length array to get row offsets
-            amgx::thrust::exclusive_scan(new_row_offsets.begin(), new_row_offsets.end(), new_row_offsets.begin());
-            cudaCheckError();
-            //Prepare to receive column indices and values
-            int num_nz_consolidated = new_row_offsets[new_row_offsets.size() - 1];
-            IVector recv_col_indices(max_num_nz);
-            IVector new_col_indices(num_nz_consolidated);
-            MVector recv_values((max_num_nz + 1 + Ac.hasProps(DIAG) * (halo_offsets[num_consolidated_neighbors] - 1))*Ac.get_block_size());
-            MVector new_values((num_nz_consolidated + 1 + Ac.hasProps(DIAG) * (halo_offsets[num_consolidated_neighbors] - 1))*Ac.get_block_size());
-            amgx::thrust::fill(new_col_indices.begin() + new_row_offsets[halo_offsets[0]], new_col_indices.end(), -1); //Set all the halo col indices to -1
-
-            if (!Ac.hasProps(DIAG)) { amgx::thrust::fill(new_values.begin() + num_nz_consolidated * Ac.get_block_size(), new_values.end(), types::util<ValueTypeA>::get_zero()); }
-
-            cudaCheckError();
-            IVector *work_col_indices;
-            MVector *work_values;
-            interior_offset = 0;
-            boundary_offset = 0;
-
-            for (int i = 0; i < num_fine_parts_to_consolidate; i++)
-            {
-                int current_part = fine_parts_to_consolidate[i];
-                boundary_offset += vertex_counts[i][0];
-            }
-
-            for (int i = 0; i < num_fine_parts_to_consolidate; i++)
-            {
-                int current_part = fine_parts_to_consolidate[i];
-
-                if (current_part != my_id)
-                {
-                    A.manager->getComms()->recv_vector(recv_col_indices, current_part, 1112, 0, num_nz[i]);
-                    A.manager->getComms()->recv_vector(recv_values, current_part, 1113, 0, (num_nz[i] + 1 + Ac.hasProps(DIAG) * (halo_offsets[num_consolidated_neighbors] - 1))*Ac.get_block_size());
-                    work_col_indices = &(recv_col_indices);
-                    work_row_offsets = &(recv_row_offsets[i]);
-                    work_values = &(recv_values);
-                }
-                else
-                {
-                    work_row_offsets = &(Ac.row_offsets);
-                    work_col_indices = &(Ac.col_indices);
-                    work_values = &(Ac.values);
-                }
-
-                //Put interior rows in place
-                amgx::thrust::copy(work_col_indices->begin() + (*work_row_offsets)[interior_offset],
-                             work_col_indices->begin() + (*work_row_offsets)[interior_offset + vertex_counts[i][0]],
-                             new_col_indices.begin() + new_row_offsets[interior_offset]);
-                cudaCheckError();
-                amgx::thrust::copy(work_values->begin() + (*work_row_offsets)[interior_offset]*Ac.get_block_size(),
-                             work_values->begin() + ((*work_row_offsets)[interior_offset + vertex_counts[i][0]])*Ac.get_block_size(),
-                             new_values.begin() + new_row_offsets[interior_offset]*Ac.get_block_size());
-                cudaCheckError();
-                //Put boundary rows in place
-                amgx::thrust::copy(work_col_indices->begin() + (*work_row_offsets)[boundary_offset],
-                             work_col_indices->begin() + (*work_row_offsets)[boundary_offset + vertex_counts[i][1]],
-                             new_col_indices.begin() + new_row_offsets[boundary_offset]);
-                cudaCheckError();
-                amgx::thrust::copy(work_values->begin() + (*work_row_offsets)[boundary_offset]*Ac.get_block_size(),
-                             work_values->begin() + ((*work_row_offsets)[boundary_offset + vertex_counts[i][1]])*Ac.get_block_size(),
-                             new_values.begin() + new_row_offsets[boundary_offset]*Ac.get_block_size());
-                cudaCheckError();
-                //Process halo rows (merge)
-                int size = halo_offsets[num_consolidated_neighbors] - halo_offsets[0];
-                const int block_size = 128;
-                const int num_blocks = min( AMGX_GRID_MAX_SIZE, (size - 1) / block_size + 1);
-                //TODO: vectorise this kernel, will be inefficient for larger block sizes
-                append_halo_nz <<< num_blocks, block_size>>>(work_row_offsets->raw() + halo_offsets[0],
-                        new_row_offsets.raw() + halo_offsets[0],
-                        work_col_indices->raw(),
-                        new_col_indices.raw(),
-                        work_values->raw(),
-                        new_values.raw(),
-                        size, Ac.hasProps(DIAG), halo_offsets[0], Ac.get_block_size());
-                cudaCheckError();
-
-                // Diagonals
-                if (Ac.hasProps(DIAG))
-                {
-                    // Diagonal corresponding to interior rows
-                    amgx::thrust::copy(work_values->begin() + (num_nz[i] + interior_offset)*Ac.get_block_size(),
-                                 work_values->begin() + (num_nz[i] + interior_offset + vertex_counts[i][0])*Ac.get_block_size(),
-                                 new_values.begin() + (new_row_offsets[halo_offsets[halo_offsets.size() - 1]] + interior_offset)*Ac.get_block_size());
-                    // Diagonal corresponding to boundary rows
-                    amgx::thrust::copy(work_values->begin() + (num_nz[i] + boundary_offset)*Ac.get_block_size(),
-                                 work_values->begin() + (num_nz[i] + boundary_offset + vertex_counts[i][1])*Ac.get_block_size(),
-                                 new_values.begin() + (new_row_offsets[halo_offsets[halo_offsets.size() - 1]] + boundary_offset)*Ac.get_block_size());
-                    cudaCheckError();
-                }
-
-                interior_offset += vertex_counts[i][0];
-                boundary_offset += vertex_counts[i][1];
-            }
-
-            Ac.set_initialized(0);
-            Ac.row_offsets = new_row_offsets;
-            Ac.col_indices = new_col_indices;
-            Ac.values = new_values;
-        }
-
-        // Create a new distributed communicator for coarse levels that only contains active partitions
-        Ac.manager->setComms(A.manager->getComms()->Clone());
-        Ac.manager->getComms()->createSubComm(coarse_part_to_fine_part, is_root_partition);
-
-        //
-        // Step 12 - finalizing, bookkeping
-        //
-        if (is_root_partition)
-        {
-            int my_consolidated_id = fine_part_to_coarse_part[my_id];
-
-            for (int i = 0; i < num_consolidated_neighbors; i++)
-            {
-                consolidated_coarse_neigh_to_fine_part[i] = fine_part_to_coarse_part[consolidated_coarse_neigh_to_fine_part[i]];
-            }
-
-            Ac.manager->initializeAfterConsolidation(
-                my_consolidated_id,
-                Ac,
-                consolidated_coarse_neigh_to_fine_part,
-                total_interior_rows_in_merged,
-                total_boundary_rows_in_merged,
-                this->m_num_all_aggregates,
-                halo_offsets,
-                consolidated_B2L_maps,
-                1,
-                true);
-            Ac.manager->B2L_rings.resize(num_consolidated_neighbors + 1);
-
-            for (int i = 0; i < num_consolidated_neighbors; i++)
-            {
-                Ac.manager->B2L_rings[i].resize(2);
-                Ac.manager->B2L_rings[i][0] = 0;
-                Ac.manager->B2L_rings[i][1] = consolidated_B2L_maps[i].size();
-            }
-
-            Ac.manager->set_initialized(Ac.row_offsets);
-            Ac.manager->getComms()->set_neighbors(num_consolidated_neighbors);
-            int new_nnz = Ac.row_offsets[Ac.row_offsets.size() - 1];
-            Ac.set_num_nz(new_nnz);
-            Ac.set_num_cols(Ac.manager->halo_offsets[Ac.manager->halo_offsets.size() - 1]);
-            Ac.set_num_rows(Ac.get_num_cols());
-
-            if (A.hasProps(DIAG)) { Ac.addProps(DIAG); }
-
-            Ac.computeDiagonal();
-            Ac.set_initialized(1);
-        }
-        else
-        {
-            Ac.set_initialized(0);
-            // set size of Ac to be zero
-            Ac.resize(0, 0, 0, 1);
-            Ac.set_initialized(1);
-        }
-
-        this->getA().setView(oldView);
-        Ac.setView(OWNED);
-    }
-    else
-    {
-        /* WARNING: do not recompute prolongation (P) and restriction (R) when you
-                    are reusing the level structure (structure_reuse_levels > 0).
-                    Notice that in aggregation path, prolongation P is implicit,
-                    and is used through the aggregates array. */
-        if (this->isReuseLevel() == false)
-        {
-            this->setNeighborAggregates();
-        }
-
-        this->getA().setView(ALL);
-
-        // Compute restriction operator
-        // TODO: computing the restriction operator could be merged with the selector to save some work
-        // If we reuse the level we keep the previous restriction operator
-        if (this->isReuseLevel() == false)
-        {
-            profileSubphaseComputeRestriction();
-            this->Profile.tic("computeR");
-            computeRestrictionOperator();
-            this->Profile.toc("computeR");
-        }
-
-        profileSubphaseComputeCoarseA();
-        this->Profile.tic("computeA");
-        Ac.set_initialized(0);
-        Ac.copyAuxData(&A);
-        this->m_coarseAGenerator->computeAOperator(A, Ac, this->m_aggregates, this->m_R_row_offsets, this->m_R_column_indices, this->m_num_all_aggregates);
-        Ac.setColsReorderedByColor(false);
-        Ac.setView(FULL);
-        this->Profile.toc("computeA");
-        this->prepareNextLevelMatrix(A, Ac);
-        A.setView(OWNED);
-        Ac.setView(OWNED);
-    }
-
-    this->m_next_level_size = this->m_num_all_aggregates * Ac.get_block_dimy();
-
-    if (this->m_print_aggregation_info)
-    {
-        MatrixAnalysis<TConfig> ana(&Ac);
-        ana.aggregatesQuality2(this->m_aggregates, this->m_num_aggregates, A);
-    }
-}
-
-
-// -------------------------------------------------------------
-// Explicit instantiations
-// -------------------------------------------------------------
-
-#define AMGX_CASE_LINE(CASE) template class Aggregation_AMG_Level<TemplateMode<CASE>::Type>;
-AMGX_FORALL_BUILDS(AMGX_CASE_LINE)
-AMGX_FORCOMPLEX_BUILDS(AMGX_CASE_LINE)
-#undef AMGX_CASE_LINE
-}
-
-}
->>>>>>> ab28b752
+}